//!
//! Timeline repository implementation that keeps old data in files on disk, and
//! the recent changes in memory. See tenant/*_layer.rs files.
//! The functions here are responsible for locating the correct layer for the
//! get/put call, walking back the timeline branching history as needed.
//!
//! The files are stored in the .neon/tenants/<tenant_id>/timelines/<timeline_id>
//! directory. See docs/pageserver-storage.md for how the files are managed.
//! In addition to the layer files, there is a metadata file in the same
//! directory that contains information about the timeline, in particular its
//! parent timeline, and the last LSN that has been written to disk.
//!

use anyhow::{bail, Context};
use bytes::Bytes;
use futures::Stream;
use pageserver_api::models::TimelineState;
use remote_storage::DownloadError;
use remote_storage::GenericRemoteStorage;
use tokio::sync::watch;
use tokio_util::io::StreamReader;
use tokio_util::io::SyncIoBridge;
use tracing::*;
use utils::crashsafe::path_with_suffix_extension;

use std::cmp::min;
use std::collections::hash_map::Entry;
use std::collections::BTreeSet;
use std::collections::HashMap;
use std::ffi::OsStr;
use std::fs;
use std::fs::File;
use std::fs::OpenOptions;
use std::io;
use std::io::Write;
use std::ops::Bound::Included;
use std::path::Path;
use std::path::PathBuf;
use std::pin::Pin;
use std::process::Command;
use std::process::Stdio;
use std::sync::Arc;
use std::sync::MutexGuard;
use std::sync::{Mutex, RwLock};
use std::time::{Duration, Instant};

use self::metadata::TimelineMetadata;
use crate::config::PageServerConf;
use crate::import_datadir;
use crate::is_uninit_mark;
use crate::metrics::{remove_tenant_metrics, STORAGE_TIME};
use crate::repository::GcResult;
use crate::storage_sync::create_remote_timeline_client;
use crate::storage_sync::index::IndexPart;
use crate::storage_sync::list_remote_timelines;
use crate::storage_sync::RemoteTimelineClient;
use crate::task_mgr;
use crate::task_mgr::TaskKind;
use crate::tenant::metadata::load_metadata;
use crate::tenant_config::TenantConfOpt;
use crate::virtual_file::VirtualFile;
use crate::walredo::PostgresRedoManager;
use crate::walredo::WalRedoManager;
use crate::{CheckpointConfig, TEMP_FILE_SUFFIX};
pub use pageserver_api::models::TenantState;

use toml_edit;
use utils::{
    crashsafe,
    id::{TenantId, TimelineId},
    lsn::{Lsn, RecordLsn},
};

mod blob_io;
pub mod block_io;
mod delta_layer;
mod disk_btree;
pub(crate) mod ephemeral_file;
pub mod filename;
mod image_layer;
mod inmemory_layer;
pub mod layer_map;

pub mod metadata;
mod par_fsync;
pub mod storage_layer;

mod timeline;

pub mod size;

use storage_layer::Layer;

pub use timeline::Timeline;

// re-export this function so that page_cache.rs can use it.
pub use crate::tenant::ephemeral_file::writeback as writeback_ephemeral_file;

// re-export for use in storage_sync.rs
pub use crate::tenant::metadata::save_metadata;

// re-export for use in walreceiver
pub use crate::tenant::timeline::WalReceiverInfo;

/// Parts of the `.neon/tenants/<tenant_id>/timelines/<timeline_id>` directory prefix.
pub const TIMELINES_SEGMENT_NAME: &str = "timelines";

pub const TENANT_ATTACHING_MARKER_FILENAME: &str = "attaching";

///
/// Tenant consists of multiple timelines. Keep them in a hash table.
///
pub struct Tenant {
    // Global pageserver config parameters
    pub conf: &'static PageServerConf,

    state: watch::Sender<TenantState>,

    // Overridden tenant-specific config parameters.
    // We keep TenantConfOpt sturct here to preserve the information
    // about parameters that are not set.
    // This is necessary to allow global config updates.
    tenant_conf: Arc<RwLock<TenantConfOpt>>,

    tenant_id: TenantId,
    timelines: Mutex<HashMap<TimelineId, Arc<Timeline>>>,
    // This mutex prevents creation of new timelines during GC.
    // Adding yet another mutex (in addition to `timelines`) is needed because holding
    // `timelines` mutex during all GC iteration (especially with enforced checkpoint)
    // may block for a long time `get_timeline`, `get_timelines_state`,... and other operations
    // with timelines, which in turn may cause dropping replication connection, expiration of wait_for_lsn
    // timeout...
    gc_cs: Mutex<()>,
    walredo_mgr: Arc<dyn WalRedoManager + Send + Sync>,

    // provides access to timeline data sitting in the remote storage
    remote_storage: Option<GenericRemoteStorage>,

    /// Cached logical sizes updated updated on each [`Tenant::gather_size_inputs`].
    cached_logical_sizes: tokio::sync::Mutex<HashMap<(TimelineId, Lsn), u64>>,
}

/// A timeline with some of its files on disk, being initialized.
/// This struct ensures the atomicity of the timeline init: it's either properly created and inserted into pageserver's memory, or
/// its local files are removed. In the worst case of a crash, an uninit mark file is left behind, which causes the directory
/// to be removed on next restart.
///
/// The caller is responsible for proper timeline data filling before the final init.
#[must_use]
pub struct UninitializedTimeline<'t> {
    owning_tenant: &'t Tenant,
    timeline_id: TimelineId,
    raw_timeline: Option<(Arc<Timeline>, TimelineUninitMark)>,
}

/// An uninit mark file, created along the timeline dir to ensure the timeline either gets fully initialized and loaded into pageserver's memory,
/// or gets removed eventually.
///
/// XXX: it's important to create it near the timeline dir, not inside it to ensure timeline dir gets removed first.
#[must_use]
struct TimelineUninitMark {
    uninit_mark_deleted: bool,
    uninit_mark_path: PathBuf,
    timeline_path: PathBuf,
}

impl UninitializedTimeline<'_> {
    /// Ensures timeline data is valid, loads it into pageserver's memory and removes
    /// uninit mark file on success.
<<<<<<< HEAD
    ///
    /// The new timeline is initialized in Active state, and its background jobs are
    /// started
=======
>>>>>>> baa8d5a1
    pub fn initialize(self) -> anyhow::Result<Arc<Timeline>> {
        let mut timelines = self.owning_tenant.timelines.lock().unwrap();
        self.initialize_with_lock(&mut timelines, true, true)
    }

    /// Like `initialize`, but the caller is already holding lock on Tenant::timelines.
<<<<<<< HEAD
    /// If `launch_wal_receiver` is false, the WAL receiver not launched, even though
    /// timeline is initialized in Active state. This is used during tenant load and
    /// attach, where the WAL receivers are launched only after all the timelines have
    /// been initialized.
=======
>>>>>>> baa8d5a1
    fn initialize_with_lock(
        mut self,
        timelines: &mut HashMap<TimelineId, Arc<Timeline>>,
        load_layer_map: bool,
        launch_wal_receiver: bool,
    ) -> anyhow::Result<Arc<Timeline>> {
        let timeline_id = self.timeline_id;
        let tenant_id = self.owning_tenant.tenant_id;

        let (new_timeline, uninit_mark) = self.raw_timeline.take().with_context(|| {
            format!("No timeline for initalization found for {tenant_id}/{timeline_id}")
        })?;

        let new_disk_consistent_lsn = new_timeline.get_disk_consistent_lsn();
        // TODO it would be good to ensure that, but apparently a lot of our testing is dependend on that at least
        // ensure!(new_disk_consistent_lsn.is_valid(),
        //     "Timeline {tenant_id}/{timeline_id} has invalid disk_consistent_lsn and cannot be initialized");

        match timelines.entry(timeline_id) {
            Entry::Occupied(_) => anyhow::bail!(
                "Found freshly initialized timeline {tenant_id}/{timeline_id} in the tenant map"
            ),
            Entry::Vacant(v) => {
                if load_layer_map {
                    new_timeline
                        .load_layer_map(new_disk_consistent_lsn)
                        .with_context(|| {
                            format!(
                                "Failed to load layermap for timeline {tenant_id}/{timeline_id}"
                            )
                        })?;
                }
                uninit_mark.remove_uninit_mark().with_context(|| {
                    format!(
                        "Failed to remove uninit mark file for timeline {tenant_id}/{timeline_id}"
                    )
                })?;
                new_timeline.set_state(TimelineState::Active);
                v.insert(Arc::clone(&new_timeline));

                new_timeline.maybe_spawn_flush_loop();

                if launch_wal_receiver {
                    new_timeline.launch_wal_receiver();
                }
            }
        }

        Ok(new_timeline)
    }

    /// Prepares timeline data by loading it from the basebackup archive.
    pub async fn import_basebackup_from_tar(
        self,
        mut copyin_stream: &mut Pin<&mut impl Stream<Item = io::Result<Bytes>>>,
        base_lsn: Lsn,
    ) -> anyhow::Result<Arc<Timeline>> {
        let raw_timeline = self.raw_timeline()?;

        // import_basebackup_from_tar() is not async, mainly because the Tar crate
        // it uses is not async. So we need to jump through some hoops:
        // - convert the input from client connection to a synchronous Read
        // - use block_in_place()
        let reader = SyncIoBridge::new(StreamReader::new(&mut copyin_stream));

        tokio::task::block_in_place(|| {
            import_datadir::import_basebackup_from_tar(raw_timeline, reader, base_lsn)
                .context("Failed to import basebackup")
        })?;

        // Flush loop needs to be spawned in order for checkpoint to be able to flush.
        // We want to run proper checkpoint before we mark timeline as available to outside world
        // Thus spawning flush loop manually and skipping flush_loop setup in initialize_with_lock
        raw_timeline.maybe_spawn_flush_loop();

        fail::fail_point!("before-checkpoint-new-timeline", |_| {
            bail!("failpoint before-checkpoint-new-timeline");
        });

        raw_timeline
            .checkpoint(CheckpointConfig::Flush)
            .await
            .context("Failed to checkpoint after basebackup import")?;

        let timeline = self.initialize()?;

        Ok(timeline)
    }

    fn raw_timeline(&self) -> anyhow::Result<&Arc<Timeline>> {
        Ok(&self
            .raw_timeline
            .as_ref()
            .with_context(|| {
                format!(
                    "No raw timeline {}/{} found",
                    self.owning_tenant.tenant_id, self.timeline_id
                )
            })?
            .0)
    }
}

impl Drop for UninitializedTimeline<'_> {
    fn drop(&mut self) {
        if let Some((_, uninit_mark)) = self.raw_timeline.take() {
            let _entered = info_span!("drop_uninitialized_timeline", tenant = %self.owning_tenant.tenant_id, timeline = %self.timeline_id).entered();
            error!("Timeline got dropped without initializing, cleaning its files");
            cleanup_timeline_directory(uninit_mark);
        }
    }
}

fn cleanup_timeline_directory(uninit_mark: TimelineUninitMark) {
    let timeline_path = &uninit_mark.timeline_path;
    match ignore_absent_files(|| fs::remove_dir_all(timeline_path)) {
        Ok(()) => {
            info!("Timeline dir {timeline_path:?} removed successfully, removing the uninit mark")
        }
        Err(e) => {
            error!("Failed to clean up uninitialized timeline directory {timeline_path:?}: {e:?}")
        }
    }
    drop(uninit_mark); // mark handles its deletion on drop, gets retained if timeline dir exists
}

impl TimelineUninitMark {
    /// Useful for initializing timelines, existing on disk after the restart.
    pub fn dummy() -> Self {
        Self {
            uninit_mark_deleted: true,
            uninit_mark_path: PathBuf::new(),
            timeline_path: PathBuf::new(),
        }
    }

    fn new(uninit_mark_path: PathBuf, timeline_path: PathBuf) -> Self {
        Self {
            uninit_mark_deleted: false,
            uninit_mark_path,
            timeline_path,
        }
    }

    fn remove_uninit_mark(mut self) -> anyhow::Result<()> {
        if !self.uninit_mark_deleted {
            self.delete_mark_file_if_present()?;
        }

        Ok(())
    }

    fn delete_mark_file_if_present(&mut self) -> anyhow::Result<()> {
        let uninit_mark_file = &self.uninit_mark_path;
        let uninit_mark_parent = uninit_mark_file
            .parent()
            .with_context(|| format!("Uninit mark file {uninit_mark_file:?} has no parent"))?;
        ignore_absent_files(|| fs::remove_file(&uninit_mark_file)).with_context(|| {
            format!("Failed to remove uninit mark file at path {uninit_mark_file:?}")
        })?;
        crashsafe::fsync(uninit_mark_parent).context("Failed to fsync uninit mark parent")?;
        self.uninit_mark_deleted = true;

        Ok(())
    }
}

impl Drop for TimelineUninitMark {
    fn drop(&mut self) {
        if !self.uninit_mark_deleted {
            if self.timeline_path.exists() {
                error!(
                    "Uninit mark {} is not removed, timeline {} stays uninitialized",
                    self.uninit_mark_path.display(),
                    self.timeline_path.display()
                )
            } else {
                // unblock later timeline creation attempts
                warn!(
                    "Removing intermediate uninit mark file {}",
                    self.uninit_mark_path.display()
                );
                if let Err(e) = self.delete_mark_file_if_present() {
                    error!("Failed to remove the uninit mark file: {e}")
                }
            }
        }
    }
}

<<<<<<< HEAD
// We should not blindly overwrite local metadata with remote one.
// For example, consider the following case:
//     Checkpoint comes, we update local metadata and start upload task but after that
//     pageserver crashes. During startup we'll load new metadata, and then reset it
//     to the state of remote one. But current layermap will have layers from the old
//     metadata which is inconsistent.
//     And with current logic it wont disgard them during load because during layermap
//     load it sees local disk consistent lsn which is ahead of layer lsns.
//     If we treat remote as source of truth we need to completely sync with it,
//     i e delete local files which are missing on the remote. This will add extra work,
//     wal for these layers needs to be reingested for example
//
// So the solution is to take remote metadata only when we're attaching.
pub fn merge_local_remote_metadata<'a>(
    local: Option<&'a TimelineMetadata>,
    remote: Option<&'a TimelineMetadata>,
) -> anyhow::Result<(&'a TimelineMetadata, bool)> {
    match (local, remote) {
        (None, None) => anyhow::bail!("we should have either local metadata or remote"),
        (Some(local), None) => Ok((local, true)),
        // happens if we crash during attach, before writing out the metadata file
        (None, Some(remote)) => Ok((remote, false)),
        // This is the regular case where we crash/exit before finishing queued uploads.
        // Also, it happens if we crash during attach after writing the metadata file
        // but before removing the attaching marker file.
        (Some(local), Some(remote)) => {
            let consistent_lsn_cmp = local
                .disk_consistent_lsn()
                .cmp(&remote.disk_consistent_lsn());
            let gc_cutoff_lsn_cmp = local
                .latest_gc_cutoff_lsn()
                .cmp(&remote.latest_gc_cutoff_lsn());
            use std::cmp::Ordering::*;
            match (consistent_lsn_cmp, gc_cutoff_lsn_cmp) {
                // It wouldn't matter, but pick the local one so that we don't rewrite the metadata file.
                (Equal, Equal) => Ok((local, true)),
                // Local state is clearly ahead of the remote.
                (Greater, Greater) => Ok((local, true)),
                // We have local layer files that aren't on the remote, but GC horizon is on par.
                (Greater, Equal) => Ok((local, true)),
                // Local GC started running but we couldn't sync it to the remote.
                (Equal, Greater) => Ok((local, true)),

                // We always update the local value first, so something else must have
                // updated the remote value, probably a different pageserver.
                // The control plane is supposed to prevent this from happening.
                // Bail out.
                (Less, Less)
                | (Less, Equal)
                | (Equal, Less)
                | (Less, Greater)
                | (Greater, Less) => {
                    anyhow::bail!(
                        r#"remote metadata appears to be ahead of local metadata:
local:
  {local:#?}
remote:
  {remote:#?}
"#
                    );
                }
            }
        }
    }
}

struct RemoteStartupData {
    index_part: IndexPart,
    remote_metadata: TimelineMetadata,
}

/// A repository corresponds to one .neon directory. One repository holds multiple
/// timelines, forked off from the same initial call to 'initdb'.
=======
>>>>>>> baa8d5a1
impl Tenant {
    /// Yet another helper for timeline initialization.
    /// Contains common part for `load_local_timeline` and `load_remote_timeline`
    async fn setup_timeline(
        &self,
        timeline_id: TimelineId,
        remote_client: Option<RemoteTimelineClient>,
        remote_startup_data: Option<RemoteStartupData>,
        local_metadata: Option<TimelineMetadata>,
        ancestor: Option<Arc<Timeline>>,
        first_save: bool,
    ) -> anyhow::Result<()> {
        let tenant_id = self.tenant_id;

        let (up_to_date_metadata, picked_local) = merge_local_remote_metadata(
            local_metadata.as_ref(),
            remote_startup_data.as_ref().map(|r| &r.remote_metadata),
        )
        .context("merge_local_remote_metadata")?
        .to_owned();

        let timeline = {
            // avoiding holding it across awaits
            let mut timelines_accessor = self.timelines.lock().unwrap();
            if timelines_accessor.contains_key(&timeline_id) {
                anyhow::bail!(
                    "Timeline {tenant_id}/{timeline_id} already exists in the tenant map"
                );
            }

            let dummy_timeline = self.create_timeline_data(
                timeline_id,
                up_to_date_metadata.clone(),
                ancestor.clone(),
                remote_client,
            )?;

            let timeline = UninitializedTimeline {
                owning_tenant: self,
                timeline_id,
                raw_timeline: Some((Arc::new(dummy_timeline), TimelineUninitMark::dummy())),
            };
            // Do not start walreceiver here. We do need loaded layer map for reconcile_with_remote
            // But we shouldnt start walreceiver before we have all the data locally, because working walreceiver
            // will ingest data which may require looking at the layers which are not yet available locally
            match timeline.initialize_with_lock(&mut timelines_accessor, true, false) {
                Ok(initialized_timeline) => {
                    timelines_accessor.insert(timeline_id, initialized_timeline.clone());
                    Ok(initialized_timeline)
                }
                Err(e) => {
                    error!("Failed to initialize timeline {tenant_id}/{timeline_id}: {e:?}");
                    // FIXME using None is a hack, it wont hurt, just ugly.
                    //     Ideally initialize_with_lock error should return timeline in the error
                    //     Or return ownership of itself completely so somethin like into_broken
                    //     can be called directly on Uninitielized timeline
                    //     also leades to redundant .clone
                    let broken_timeline = self
                        .create_timeline_data(
                            timeline_id,
                            up_to_date_metadata.clone(),
                            ancestor.clone(),
                            None,
                        )
                        .with_context(|| {
                            format!(
                            "Failed to crate broken timeline data for {tenant_id}/{timeline_id}"
                        )
                        })?;
                    broken_timeline.set_state(TimelineState::Broken);
                    timelines_accessor.insert(timeline_id, Arc::new(broken_timeline));
                    Err(e)
                }
            }
        }?;

        if self.remote_storage.is_some() {
            // Reconcile local state with remote storage, downloading anything that's
            // missing locally, and scheduling uploads for anything that's missing
            // in remote storage.
            timeline
                .reconcile_with_remote(
                    up_to_date_metadata,
                    remote_startup_data.as_ref().map(|r| &r.index_part),
                )
                .await
                .context("failed to reconcile with remote")?
        }

        // Sanity check: a timeline should have some content.
        anyhow::ensure!(
            ancestor.is_some()
                || timeline
                    .layers
                    .read()
                    .unwrap()
                    .iter_historic_layers()
                    .next()
                    .is_some(),
            "Timeline has no ancestor and no layer files"
        );

        // Save the metadata file to local disk.
        if !picked_local {
            save_metadata(
                self.conf,
                timeline_id,
                tenant_id,
                up_to_date_metadata,
                first_save,
            )
            .context("save_metadata")?;
        }

        Ok(())
    }

    ///
    /// Attach a tenant that's available in cloud storage.
    ///
    /// This returns quickly, after just creating the in-memory object
    /// Tenant struct and launching a background task to download
    /// the remote index files.  On return, the tenant is most likely still in
    /// Attaching state, and it will become Active once the background task
    /// finishes. You can use wait_until_active() to wait for the task to
    /// complete.
    ///
    pub fn spawn_attach(
        conf: &'static PageServerConf,
        tenant_id: TenantId,
        remote_storage: &GenericRemoteStorage,
    ) -> Arc<Tenant> {
        // XXX: Attach should provide the config, especially during tenant migration.
        //      See https://github.com/neondatabase/neon/issues/1555
        let tenant_conf = TenantConfOpt::default();

        let wal_redo_manager = Arc::new(PostgresRedoManager::new(conf, tenant_id));
        let tenant = Arc::new(Tenant::new(
            TenantState::Attaching,
            conf,
            tenant_conf,
            wal_redo_manager,
            tenant_id,
            Some(remote_storage.clone()),
        ));

        // Do all the hard work in the background
        let tenant_clone = Arc::clone(&tenant);

        task_mgr::spawn(
            &tokio::runtime::Handle::current(),
            TaskKind::Attach,
            Some(tenant_id),
            None,
            "attach tenant",
            false,
            async move {
                match tenant_clone.attach().await {
                    Ok(_) => {}
                    Err(e) => {
                        tenant_clone.set_broken();
                        error!("error attaching tenant: {:?}", e);
                    }
                }
                Ok(())
            },
        );
        tenant
    }

    ///
    /// Background task that downloads all data for a tenant and brings it to Active state.
    ///
    #[instrument(skip(self), fields(tenant_id=%self.tenant_id))]
    async fn attach(self: &Arc<Tenant>) -> anyhow::Result<()> {
        // Create directory with marker file to indicate attaching state.
        // The load_local_tenants() function in tenant_mgr relies on the marker file
        // to determine whether a tenant has finished attaching.
        let tenant_dir = self.conf.tenant_path(&self.tenant_id);
        let marker_file = self.conf.tenant_attaching_mark_file_path(&self.tenant_id);
        debug_assert_eq!(marker_file.parent().unwrap(), tenant_dir);
        if tenant_dir.exists() {
            if !marker_file.is_file() {
                anyhow::bail!(
                    "calling Tenant::attach with a tenant directory that doesn't have the attaching marker file:\ntenant_dir: {}\nmarker_file: {}",
                    tenant_dir.display(), marker_file.display());
            }
        } else {
            crashsafe::create_dir_all(&tenant_dir).context("create tenant directory")?;
            fs::File::create(&marker_file).context("create tenant attaching marker file")?;
            crashsafe::fsync_file_and_parent(&marker_file)
                .context("fsync tenant attaching marker file and parent")?;
        }
        debug_assert!(tenant_dir.is_dir());
        debug_assert!(marker_file.is_file());

        // Get list of remote timelines
        // download index files for every tenant timeline
        info!("listing remote timelines");

        let remote_storage = self
            .remote_storage
            .as_ref()
            .ok_or_else(|| anyhow::anyhow!("cannot attach without remote storage"))?;

        let remote_timelines =
            list_remote_timelines(remote_storage, self.conf, self.tenant_id).await?;

        info!("found {} timelines", remote_timelines.len());

        let mut timeline_ancestors: HashMap<TimelineId, TimelineMetadata> = HashMap::new();
        let mut index_parts: HashMap<TimelineId, IndexPart> = HashMap::new();
        for (timeline_id, index_part) in remote_timelines {
            let remote_metadata = index_part.parse_metadata().with_context(|| {
                format!(
                    "Failed to parse metadata file from remote storage for tenant {} timeline {}",
                    self.tenant_id, timeline_id
                )
            })?;
            timeline_ancestors.insert(timeline_id, remote_metadata);
            index_parts.insert(timeline_id, index_part);
        }

        // For every timeline, download the metadata file, scan the local directory,
        // and build a layer map that contains an entry for each remote and local
        // layer file.
        let sorted_timelines = tree_sort_timelines(timeline_ancestors)?;
        for (timeline_id, remote_metadata) in sorted_timelines {
            // TODO again handle early failure
            self.load_remote_timeline(
                timeline_id,
                index_parts.remove(&timeline_id).unwrap(),
                remote_metadata,
                remote_storage.clone(),
            )
            .await
            .with_context(|| {
                format!(
                    "failed to load remote timeline {} for tenant {}",
                    timeline_id, self.tenant_id
                )
            })?;
        }

        std::fs::remove_file(&marker_file)
            .with_context(|| format!("unlink attach marker file {}", marker_file.display()))?;
        crashsafe::fsync(marker_file.parent().expect("marker file has parent dir"))
            .context("fsync tenant directory after unlinking attach marker file")?;

        utils::failpoint_sleep_millis_async!("attach-before-activate");

        // Start background operations and open the tenant for business.
        // The loops will shut themselves down when they notice that the tenant is inactive.
        self.activate()?;

        info!("Done");

        Ok(())
    }

    #[instrument(skip(self, index_part, remote_metadata, remote_storage), fields(timeline_id=%timeline_id))]
    async fn load_remote_timeline(
        &self,
        timeline_id: TimelineId,
        index_part: IndexPart,
        remote_metadata: TimelineMetadata,
        remote_storage: GenericRemoteStorage,
    ) -> anyhow::Result<()> {
        info!("downloading index file for timeline {}", timeline_id);
        tokio::fs::create_dir_all(self.conf.timeline_path(&timeline_id, &self.tenant_id))
            .await
            .context("Failed to create new timeline directory")?;

        let remote_client =
            create_remote_timeline_client(remote_storage, self.conf, self.tenant_id, timeline_id)?;

        let ancestor = if let Some(ancestor_id) = remote_metadata.ancestor_timeline() {
            let timelines = self.timelines.lock().unwrap();
            Some(Arc::clone(timelines.get(&ancestor_id).ok_or_else(
                || {
                    anyhow::anyhow!(
                        "cannot find ancestor timeline {ancestor_id} for timeline {timeline_id}"
                    )
                },
            )?))
        } else {
            None
        };

        // Even if there is local metadata it cannot be ahead of the remote one
        // since we're attaching. Even if we resume interrupted attach remote one
        // cannot be older than the local one
        let local_metadata = None;

        self.setup_timeline(
            timeline_id,
            Some(remote_client),
            Some(RemoteStartupData {
                index_part,
                remote_metadata,
            }),
            local_metadata,
            ancestor,
            true,
        )
        .await
    }

    /// Create a placeholder Tenant object for a broken tenant
    pub fn create_broken_tenant(conf: &'static PageServerConf, tenant_id: TenantId) -> Arc<Tenant> {
        let wal_redo_manager = Arc::new(PostgresRedoManager::new(conf, tenant_id));
        Arc::new(Tenant::new(
            TenantState::Broken,
            conf,
            TenantConfOpt::default(),
            wal_redo_manager,
            tenant_id,
            None,
        ))
    }

    ///
    /// Load a tenant that's available on local disk
    ///
    /// This is used at pageserver startup, to rebuild the in-memory
    /// structures from on-disk state. This is similar to attaching a tenant,
    /// but the index files already exist on local disk, as well as some layer
    /// files.
    ///
    /// If the loading fails for some reason, the Tenant will go into Broken
    /// state.
    ///
    #[instrument(skip(conf, remote_storage), fields(tenant_id=%tenant_id))]
    pub fn spawn_load(
        conf: &'static PageServerConf,
        tenant_id: TenantId,
        remote_storage: Option<GenericRemoteStorage>,
    ) -> Arc<Tenant> {
        let tenant_conf = match Self::load_tenant_config(conf, tenant_id) {
            Ok(conf) => conf,
            Err(e) => {
                error!("load tenant config failed: {}", e);
                return Tenant::create_broken_tenant(conf, tenant_id);
            }
        };

        let wal_redo_manager = Arc::new(PostgresRedoManager::new(conf, tenant_id));
        let tenant = Tenant::new(
            TenantState::Loading,
            conf,
            tenant_conf,
            wal_redo_manager,
            tenant_id,
            remote_storage,
        );
        let tenant = Arc::new(tenant);

        // Do all the hard work in a background task
        let tenant_clone = Arc::clone(&tenant);

        let _ = task_mgr::spawn(
            &tokio::runtime::Handle::current(),
            TaskKind::InitialLoad,
            Some(tenant_id),
            None,
            "initial tenant load",
            false,
            async move {
                match tenant_clone.load().await {
                    Ok(()) => {}
                    Err(err) => {
                        tenant_clone.set_broken();
                        error!("could not load tenant {tenant_id}: {err:?}");
                    }
                }
                info!("initial load for tenant {tenant_id} finished!");
                Ok(())
            },
        );

        info!("spawned load into background");

        tenant
    }

    ///
    /// Background task to load in-memory data structures for this tenant, from
    /// files on disk. Used at pageserver startup.
    ///
    #[instrument(skip(self), fields(tenant_id=%self.tenant_id))]
    async fn load(self: &Arc<Tenant>) -> anyhow::Result<()> {
        info!("loading tenant task");

        utils::failpoint_sleep_millis_async!("before-loading-tenant");

        // TODO split this into two functions, scan and actual load

        // Load in-memory state to reflect the local files on disk
        //
        // Scan the directory, peek into the metadata file of each timeline, and
        // collect a list of timelines and their ancestors.
        let mut timelines_to_load: HashMap<TimelineId, TimelineMetadata> = HashMap::new();
        let timelines_dir = self.conf.timelines_path(&self.tenant_id);
        for entry in std::fs::read_dir(&timelines_dir).with_context(|| {
            format!(
                "Failed to list timelines directory for tenant {}",
                self.tenant_id
            )
        })? {
            let entry = entry.with_context(|| {
                format!("cannot read timeline dir entry for {}", self.tenant_id)
            })?;
            let timeline_dir = entry.path();

            if crate::is_temporary(&timeline_dir) {
                info!(
                    "Found temporary timeline directory, removing: {}",
                    timeline_dir.display()
                );
                if let Err(e) = std::fs::remove_dir_all(&timeline_dir) {
                    error!(
                        "Failed to remove temporary directory '{}': {:?}",
                        timeline_dir.display(),
                        e
                    );
                }
            } else if is_uninit_mark(&timeline_dir) {
                let timeline_uninit_mark_file = &timeline_dir;
                info!(
                    "Found an uninit mark file {}, removing the timeline and its uninit mark",
                    timeline_uninit_mark_file.display()
                );
                let timeline_id = timeline_uninit_mark_file
                    .file_stem()
                    .and_then(OsStr::to_str)
                    .unwrap_or_default()
                    .parse::<TimelineId>()
                    .with_context(|| {
                        format!(
                            "Could not parse timeline id out of the timeline uninit mark name {}",
                            timeline_uninit_mark_file.display()
                        )
                    })?;
                let timeline_dir = self.conf.timeline_path(&timeline_id, &self.tenant_id);
                if let Err(e) =
                    remove_timeline_and_uninit_mark(&timeline_dir, timeline_uninit_mark_file)
                {
                    error!("Failed to clean up uninit marked timeline: {e:?}");
                }
            } else {
                let timeline_id = timeline_dir
                    .file_name()
                    .and_then(OsStr::to_str)
                    .unwrap_or_default()
                    .parse::<TimelineId>()
                    .with_context(|| {
                        format!(
                            "Could not parse timeline id out of the timeline dir name {}",
                            timeline_dir.display()
                        )
                    })?;
                let timeline_uninit_mark_file = self
                    .conf
                    .timeline_uninit_mark_file_path(self.tenant_id, timeline_id);
                if timeline_uninit_mark_file.exists() {
                    info!(
                        "Found an uninit mark file for timeline {}/{}, removing the timeline and its uninit mark",
                        self.tenant_id, timeline_id
                    );
                    if let Err(e) =
                        remove_timeline_and_uninit_mark(&timeline_dir, &timeline_uninit_mark_file)
                    {
                        error!("Failed to clean up uninit marked timeline: {e:?}");
                    }
                    continue;
                }

                let file_name = entry.file_name();
                if let Ok(timeline_id) =
                    file_name.to_str().unwrap_or_default().parse::<TimelineId>()
                {
                    let metadata = load_metadata(self.conf, timeline_id, self.tenant_id)
                        .context("failed to load metadata")?;
                    timelines_to_load.insert(timeline_id, metadata);
                } else {
                    // A file or directory that doesn't look like a timeline ID
                    warn!(
                        "unexpected file or directory in timelines directory: {}",
                        file_name.to_string_lossy()
                    );
                }
            }
        }

        // Sort the array of timeline IDs into tree-order, so that parent comes before
        // all its children.
        let sorted_timelines = tree_sort_timelines(timelines_to_load)?;
        // FIXME original collect_timeline_files contained one more check:
        //    1. "Timeline has no ancestor and no layer files"

        for (timeline_id, local_metadata) in sorted_timelines {
            self.load_local_timeline(timeline_id, local_metadata)
                .await
                .with_context(|| format!("load local timeline {timeline_id}"))?;
        }

        // Start background operations and open the tenant for business.
        // The loops will shut themselves down when they notice that the tenant is inactive.
        self.activate()?;

        info!("Done");

        Ok(())
    }

    /// Subroutine of `load_tenant`, to load an individual timeline
    ///
    /// NB: The parent is assumed to be already loaded!
    #[instrument(skip(self, local_metadata), fields(timeline_id=%timeline_id))]
    async fn load_local_timeline(
        &self,
        timeline_id: TimelineId,
        local_metadata: TimelineMetadata,
    ) -> anyhow::Result<()> {
        let ancestor = if let Some(ancestor_timeline_id) = local_metadata.ancestor_timeline() {
            let ancestor_timeline = self.get_timeline(ancestor_timeline_id, false)
            .with_context(|| anyhow::anyhow!("cannot find ancestor timeline {ancestor_timeline_id} for timeline {timeline_id}"))?;
            Some(ancestor_timeline)
        } else {
            None
        };

        let remote_client = self
            .remote_storage
            .as_ref()
            .map(|remote_storage| {
                create_remote_timeline_client(
                    remote_storage.clone(),
                    self.conf,
                    self.tenant_id,
                    timeline_id,
                )
            })
            .transpose()?;

        let remote_startup_data = match &remote_client {
            Some(remote_client) => match remote_client.download_index_file().await {
                Ok(index_part) => {
                    let remote_metadata = index_part.parse_metadata().context("parse_metadata")?;
                    Some(RemoteStartupData {
                        index_part,
                        remote_metadata,
                    })
                }
                Err(DownloadError::NotFound) => {
                    info!("no index file was found on the remote");
                    None
                }
                Err(e) => return Err(anyhow::anyhow!(e)),
            },
            None => None,
        };

        self.setup_timeline(
            timeline_id,
            remote_client,
            remote_startup_data,
            Some(local_metadata),
            ancestor,
            false,
        )
        .await
    }

    pub fn tenant_id(&self) -> TenantId {
        self.tenant_id
    }

    /// Get Timeline handle for given Neon timeline ID.
    /// This function is idempotent. It doesn't change internal state in any way.
    pub fn get_timeline(
        &self,
        timeline_id: TimelineId,
        active_only: bool,
    ) -> anyhow::Result<Arc<Timeline>> {
        let timelines_accessor = self.timelines.lock().unwrap();
        let timeline = timelines_accessor.get(&timeline_id).with_context(|| {
            format!("Timeline {}/{} was not found", self.tenant_id, timeline_id)
        })?;

        if active_only && !timeline.is_active() {
            anyhow::bail!(
                "Timeline {}/{} is not active, state: {:?}",
                self.tenant_id,
                timeline_id,
                timeline.current_state()
            )
        } else {
            Ok(Arc::clone(timeline))
        }
    }

    /// Lists timelines the tenant contains.
    /// Up to tenant's implementation to omit certain timelines that ar not considered ready for use.
    pub fn list_timelines(&self) -> Vec<Arc<Timeline>> {
        self.timelines
            .lock()
            .unwrap()
            .values()
            .map(Arc::clone)
            .collect()
    }

    /// This is used to create the initial 'main' timeline during bootstrapping,
    /// or when importing a new base backup. The caller is expected to load an
    /// initial image of the datadir to the new timeline after this.
    pub fn create_empty_timeline(
        &self,
        new_timeline_id: TimelineId,
        initdb_lsn: Lsn,
        pg_version: u32,
    ) -> anyhow::Result<UninitializedTimeline> {
        anyhow::ensure!(
            self.is_active(),
            "Cannot create empty timelines on inactive tenant"
        );

        let timelines = self.timelines.lock().unwrap();
        let timeline_uninit_mark = self.create_timeline_uninit_mark(new_timeline_id, &timelines)?;
        drop(timelines);

        let new_metadata = TimelineMetadata::new(
            Lsn(0),
            None,
            None,
            Lsn(0),
            initdb_lsn,
            initdb_lsn,
            pg_version,
        );
        self.prepare_timeline(
            new_timeline_id,
            new_metadata,
            timeline_uninit_mark,
            true,
            None,
        )
    }

    /// Create a new timeline.
    ///
    /// Returns the new timeline ID and reference to its Timeline object.
    ///
    /// If the caller specified the timeline ID to use (`new_timeline_id`), and timeline with
    /// the same timeline ID already exists, returns None. If `new_timeline_id` is not given,
    /// a new unique ID is generated.
    pub async fn create_timeline(
        &self,
        new_timeline_id: TimelineId,
        ancestor_timeline_id: Option<TimelineId>,
        mut ancestor_start_lsn: Option<Lsn>,
        pg_version: u32,
    ) -> anyhow::Result<Option<Arc<Timeline>>> {
        anyhow::ensure!(
            self.is_active(),
            "Cannot create timelines on inactive tenant"
        );

        if self.get_timeline(new_timeline_id, false).is_ok() {
            debug!("timeline {new_timeline_id} already exists");
            return Ok(None);
        }

        let loaded_timeline = match ancestor_timeline_id {
            Some(ancestor_timeline_id) => {
                let ancestor_timeline = self
                    .get_timeline(ancestor_timeline_id, false)
                    .context("Cannot branch off the timeline that's not present in pageserver")?;

                if let Some(lsn) = ancestor_start_lsn.as_mut() {
                    *lsn = lsn.align();

                    let ancestor_ancestor_lsn = ancestor_timeline.get_ancestor_lsn();
                    if ancestor_ancestor_lsn > *lsn {
                        // can we safely just branch from the ancestor instead?
                        bail!(
                            "invalid start lsn {} for ancestor timeline {}: less than timeline ancestor lsn {}",
                            lsn,
                            ancestor_timeline_id,
                            ancestor_ancestor_lsn,
                        );
                    }

                    // Wait for the WAL to arrive and be processed on the parent branch up
                    // to the requested branch point. The repository code itself doesn't
                    // require it, but if we start to receive WAL on the new timeline,
                    // decoding the new WAL might need to look up previous pages, relation
                    // sizes etc. and that would get confused if the previous page versions
                    // are not in the repository yet.
                    ancestor_timeline.wait_lsn(*lsn).await?;
                }

                self.branch_timeline(ancestor_timeline_id, new_timeline_id, ancestor_start_lsn)?
            }
            None => self.bootstrap_timeline(new_timeline_id, pg_version).await?,
        };

        Ok(Some(loaded_timeline))
    }

    /// perform one garbage collection iteration, removing old data files from disk.
    /// this function is periodically called by gc task.
    /// also it can be explicitly requested through page server api 'do_gc' command.
    ///
    /// 'target_timeline_id' specifies the timeline to GC, or None for all.
    /// `horizon` specifies delta from last lsn to preserve all object versions (pitr interval).
    /// `checkpoint_before_gc` parameter is used to force compaction of storage before GC
    /// to make tests more deterministic.
    /// TODO Do we still need it or we can call checkpoint explicitly in tests where needed?
    pub async fn gc_iteration(
        &self,
        target_timeline_id: Option<TimelineId>,
        horizon: u64,
        pitr: Duration,
        checkpoint_before_gc: bool,
    ) -> anyhow::Result<GcResult> {
        anyhow::ensure!(
            self.is_active(),
            "Cannot run GC iteration on inactive tenant"
        );

        let timeline_str = target_timeline_id
            .map(|x| x.to_string())
            .unwrap_or_else(|| "-".to_string());

        {
            let _timer = STORAGE_TIME
                .with_label_values(&["gc", &self.tenant_id.to_string(), &timeline_str])
                .start_timer();
            self.gc_iteration_internal(target_timeline_id, horizon, pitr, checkpoint_before_gc)
                .await
        }
    }

    /// Perform one compaction iteration.
    /// This function is periodically called by compactor task.
    /// Also it can be explicitly requested per timeline through page server
    /// api's 'compact' command.
    pub async fn compaction_iteration(&self) -> anyhow::Result<()> {
        anyhow::ensure!(
            self.is_active(),
            "Cannot run compaction iteration on inactive tenant"
        );

        // Scan through the hashmap and collect a list of all the timelines,
        // while holding the lock. Then drop the lock and actually perform the
        // compactions.  We don't want to block everything else while the
        // compaction runs.
        let timelines_to_compact = {
            let timelines = self.timelines.lock().unwrap();
            let timelines_to_compact = timelines
                .iter()
                .map(|(timeline_id, timeline)| (*timeline_id, timeline.clone()))
                .collect::<Vec<_>>();
            drop(timelines);
            timelines_to_compact
        };

        for (timeline_id, timeline) in &timelines_to_compact {
            timeline
                .compact()
                .instrument(info_span!("compact_timeline", timeline = %timeline_id))
                .await?;
        }

        Ok(())
    }

    /// Flush all in-memory data to disk.
    ///
    /// Used at graceful shutdown.
    ///
    pub async fn checkpoint(&self) -> anyhow::Result<()> {
        // Scan through the hashmap and collect a list of all the timelines,
        // while holding the lock. Then drop the lock and actually perform the
        // checkpoints. We don't want to block everything else while the
        // checkpoint runs.
        let timelines_to_checkpoint = {
            let timelines = self.timelines.lock().unwrap();
            timelines
                .iter()
                .map(|(id, timeline)| (*id, Arc::clone(timeline)))
                .collect::<Vec<_>>()
        };

        for (id, timeline) in &timelines_to_checkpoint {
            timeline
                .checkpoint(CheckpointConfig::Flush)
                .instrument(info_span!("checkpoint", timeline = %id, tenant = %self.tenant_id))
                .await?;
        }

        Ok(())
    }

    /// Removes timeline-related in-memory data
    pub async fn delete_timeline(&self, timeline_id: TimelineId) -> anyhow::Result<()> {
        // Transition the timeline into TimelineState::Paused.
        // This should prevent new operations from starting.
        let timeline = {
            let mut timelines = self.timelines.lock().unwrap();

            // Ensure that there are no child timelines **attached to that pageserver**,
            // because detach removes files, which will break child branches
            let children_exist = timelines
                .iter()
                .any(|(_, entry)| entry.get_ancestor_timeline_id() == Some(timeline_id));

            anyhow::ensure!(
                !children_exist,
                "Cannot delete timeline which has child timelines"
            );
            let timeline_entry = match timelines.entry(timeline_id) {
                Entry::Occupied(e) => e,
                Entry::Vacant(_) => bail!("timeline not found"),
            };

            let timeline = Arc::clone(timeline_entry.get());
            timeline.set_state(TimelineState::Paused);

            drop(timelines);
            timeline
        };

        info!("waiting for layer_removal_cs.lock()");
        // No timeout here, GC & Compaction should be responsive to the `TimelineState::Paused` change.
        let layer_removal_guard = timeline.layer_removal_cs.lock().await;
        info!("got layer_removal_cs.lock(), deleting layer files");

        // NB: storage_sync upload tasks that reference these layers have been cancelled
        //     by the caller.

        let local_timeline_directory = self.conf.timeline_path(&timeline_id, &self.tenant_id);
        // XXX make this atomic so that, if we crash-mid-way, the timeline won't be picked up
        // with some layers missing.
        std::fs::remove_dir_all(&local_timeline_directory).with_context(|| {
            format!(
                "Failed to remove local timeline directory '{}'",
                local_timeline_directory.display()
            )
        })?;
        info!("finished deleting layer files, releasing layer_removal_cs.lock()");

        drop(layer_removal_guard);

        // Remove the timeline from the map.
        let mut timelines = self.timelines.lock().unwrap();
        let children_exist = timelines
            .iter()
            .any(|(_, entry)| entry.get_ancestor_timeline_id() == Some(timeline_id));
        // XXX this can happen because `branch_timeline` doesn't check `TimelineState::Paused`.
        // We already deleted the layer files, so it's probably best to panic.
        // (Ideally, above remove_dir_all is atomic so we don't see this timeline after a restart)
        if children_exist {
            panic!("Timeline grew children while we removed layer files");
        }
        let removed_timeline = timelines.remove(&timeline_id);
        if removed_timeline.is_none() {
            // This can legitimately happen if there's a concurrent call to this function.
            //   T1                                             T2
            //   lock
            //   unlock
            //                                                  lock
            //                                                  unlock
            //                                                  remove files
            //                                                  lock
            //                                                  remove from map
            //                                                  unlock
            //                                                  return
            //   remove files
            //   lock
            //   remove from map observes empty map
            //   unlock
            //   return
            debug!("concurrent call to this function won the race");
        }
        drop(timelines);

        Ok(())
    }

    pub fn current_state(&self) -> TenantState {
        *self.state.borrow()
    }

    pub fn is_active(&self) -> bool {
        self.current_state() == TenantState::Active
    }

    /// Changes tenant status to active, unless shutdown was already requested.
    fn activate(&self) -> anyhow::Result<()> {
        let mut result = Ok(());
        self.state.send_modify(|current_state| {
            match *current_state {
                TenantState::Active => {
                    // activate() was called on an already Active tenant. Shouldn't happen.
                    result = Err(anyhow::anyhow!("Tenant is already active"));
                }
                TenantState::Broken => {
                    // This shouldn't happen either
                    result = Err(anyhow::anyhow!(
                        "Could not activate tenant because it is in broken state"
                    ));
                }
                TenantState::Paused => {
                    // The tenant was detached, or system shutdown was requested, while we were
                    // loading or attaching the tenant.
                    info!("Tenant is already in Paused state, skipping activation");
                }
                TenantState::Loading | TenantState::Attaching => {
                    *current_state = TenantState::Active;

                    info!("Activating tenant {}", self.tenant_id);

                    let timelines_accessor = self.timelines.lock().unwrap();
                    let not_broken_timelines = timelines_accessor
                        .values()
                        .filter(|timeline| timeline.current_state() != TimelineState::Broken);

                    // Spawn gc and compaction loops. The loops will shut themselves
                    // down when they notice that the tenant is inactive.
                    crate::tenant_tasks::start_background_loops(self.tenant_id);

                    for timeline in not_broken_timelines {
                        timeline.set_state(TimelineState::Active);
                        timeline.launch_wal_receiver();
                    }
                }
            }
        });
        result
    }

    /// Change tenant status to paused, to mark that it is being shut down
    pub fn set_paused(&self) {
        self.state.send_modify(|current_state| {
            match *current_state {
                TenantState::Active | TenantState::Loading | TenantState::Attaching => {
                    *current_state = TenantState::Paused;

                    // FIXME: If the tenant is still Loading or Attaching, new timelines
                    // might be created after this. That's harmless, as the Timelines
                    // won't be accessible to anyone, when the Tenant is in Paused
                    // state.
                    let timelines_accessor = self.timelines.lock().unwrap();
                    let not_broken_timelines = timelines_accessor
                        .values()
                        .filter(|timeline| timeline.current_state() != TimelineState::Broken);
                    for timeline in not_broken_timelines {
                        timeline.set_state(TimelineState::Suspended);
                    }
                }
                TenantState::Broken => {
                    info!("Cannot set tenant to Paused state, it is already in Broken state");
                }
                TenantState::Paused => {
                    // The tenant was detached, or system shutdown was requested, while we were
                    // loading or attaching the tenant.
                    info!("Tenant is already in Paused state");
                }
            }
        });
    }

    pub fn set_broken(&self) {
        self.state.send_modify(|current_state| {
            match *current_state {
                TenantState::Active => {
                    // Broken tenants can currently only used for fatal errors that happen
                    // while loading or attaching a tenant. A tenant that has already been
                    // activated should never be marked as broken. We cope with it the best
                    // we can, but it shouldn't happen.
                    *current_state = TenantState::Broken;
                    warn!("Changing Active tenant to Broken state");
                }
                TenantState::Broken => {
                    // This shouldn't happen either
                    warn!("Tenant is already broken");
                }
                TenantState::Paused => {
                    // This shouldn't happen either
                    *current_state = TenantState::Broken;
                    warn!("Marking Paused tenant as Broken");
                }
                TenantState::Loading | TenantState::Attaching => {
                    *current_state = TenantState::Broken;
                }
            }
        });
    }

    pub fn subscribe_for_state_updates(&self) -> watch::Receiver<TenantState> {
        self.state.subscribe()
    }

    pub async fn wait_to_become_active(&self) -> anyhow::Result<()> {
        let mut receiver = self.state.subscribe();
        loop {
            let current_state = *receiver.borrow_and_update();
            match current_state {
                TenantState::Loading | TenantState::Attaching => {
                    // in these states, there's a chance that we can reach ::Active
                    receiver.changed().await?;
                }
                TenantState::Active { .. } => {
                    return Ok(());
                }
                TenantState::Broken | TenantState::Paused => {
                    // There's no chance the tenant can transition back into ::Active
                    anyhow::bail!(
                        "Tenant {} will not become active. Current state: {:?}",
                        self.tenant_id,
                        current_state,
                    );
                }
            }
        }
    }
}

/// Given a Vec of timelines and their ancestors (timeline_id, ancestor_id),
/// perform a topological sort, so that the parent of each timeline comes
/// before the children.
fn tree_sort_timelines(
    timelines: HashMap<TimelineId, TimelineMetadata>,
) -> anyhow::Result<Vec<(TimelineId, TimelineMetadata)>> {
    let mut result = Vec::with_capacity(timelines.len());

    let mut now = Vec::with_capacity(timelines.len());
    // (ancestor, children)
    let mut later: HashMap<TimelineId, Vec<(TimelineId, TimelineMetadata)>> =
        HashMap::with_capacity(timelines.len());

    for (timeline_id, metadata) in timelines {
        if let Some(ancestor_id) = metadata.ancestor_timeline() {
            let children = later.entry(ancestor_id).or_default();
            children.push((timeline_id, metadata));
        } else {
            now.push((timeline_id, metadata));
        }
    }

    while let Some((timeline_id, metadata)) = now.pop() {
        result.push((timeline_id, metadata));
        // All children of this can be loaded now
        if let Some(mut children) = later.remove(&timeline_id) {
            now.append(&mut children);
        }
    }

    // All timelines should be visited now. Unless there were timelines with missing ancestors.
    if !later.is_empty() {
        for (missing_id, orphan_ids) in later {
            for (orphan_id, _) in orphan_ids {
                error!("could not load timeline {orphan_id} because its ancestor timeline {missing_id} could not be loaded");
            }
        }
        bail!("could not load tenant because some timelines are missing ancestors");
    }

    Ok(result)
}

/// Private functions
impl Tenant {
    pub fn get_checkpoint_distance(&self) -> u64 {
        let tenant_conf = self.tenant_conf.read().unwrap();
        tenant_conf
            .checkpoint_distance
            .unwrap_or(self.conf.default_tenant_conf.checkpoint_distance)
    }

    pub fn get_checkpoint_timeout(&self) -> Duration {
        let tenant_conf = self.tenant_conf.read().unwrap();
        tenant_conf
            .checkpoint_timeout
            .unwrap_or(self.conf.default_tenant_conf.checkpoint_timeout)
    }

    pub fn get_compaction_target_size(&self) -> u64 {
        let tenant_conf = self.tenant_conf.read().unwrap();
        tenant_conf
            .compaction_target_size
            .unwrap_or(self.conf.default_tenant_conf.compaction_target_size)
    }

    pub fn get_compaction_period(&self) -> Duration {
        let tenant_conf = self.tenant_conf.read().unwrap();
        tenant_conf
            .compaction_period
            .unwrap_or(self.conf.default_tenant_conf.compaction_period)
    }

    pub fn get_compaction_threshold(&self) -> usize {
        let tenant_conf = self.tenant_conf.read().unwrap();
        tenant_conf
            .compaction_threshold
            .unwrap_or(self.conf.default_tenant_conf.compaction_threshold)
    }

    pub fn get_gc_horizon(&self) -> u64 {
        let tenant_conf = self.tenant_conf.read().unwrap();
        tenant_conf
            .gc_horizon
            .unwrap_or(self.conf.default_tenant_conf.gc_horizon)
    }

    pub fn get_gc_period(&self) -> Duration {
        let tenant_conf = self.tenant_conf.read().unwrap();
        tenant_conf
            .gc_period
            .unwrap_or(self.conf.default_tenant_conf.gc_period)
    }

    pub fn get_image_creation_threshold(&self) -> usize {
        let tenant_conf = self.tenant_conf.read().unwrap();
        tenant_conf
            .image_creation_threshold
            .unwrap_or(self.conf.default_tenant_conf.image_creation_threshold)
    }

    pub fn get_pitr_interval(&self) -> Duration {
        let tenant_conf = self.tenant_conf.read().unwrap();
        tenant_conf
            .pitr_interval
            .unwrap_or(self.conf.default_tenant_conf.pitr_interval)
    }

    pub fn get_trace_read_requests(&self) -> bool {
        let tenant_conf = self.tenant_conf.read().unwrap();
        tenant_conf
            .trace_read_requests
            .unwrap_or(self.conf.default_tenant_conf.trace_read_requests)
    }

    pub fn update_tenant_config(&self, new_tenant_conf: TenantConfOpt) {
        self.tenant_conf.write().unwrap().update(&new_tenant_conf);
    }

    fn create_timeline_data(
        &self,
        new_timeline_id: TimelineId,
        new_metadata: TimelineMetadata,
        ancestor: Option<Arc<Timeline>>,
        remote_client: Option<RemoteTimelineClient>,
    ) -> anyhow::Result<Timeline> {
        if let Some(ancestor_timeline_id) = new_metadata.ancestor_timeline() {
            anyhow::ensure!(
                ancestor.is_some(),
                "Timeline's {new_timeline_id} ancestor {ancestor_timeline_id} was not found"
            )
        }

        let pg_version = new_metadata.pg_version();
        Ok(Timeline::new(
            self.conf,
            Arc::clone(&self.tenant_conf),
            new_metadata,
            ancestor,
            new_timeline_id,
            self.tenant_id,
            Arc::clone(&self.walredo_mgr),
            remote_client,
            pg_version,
        ))
    }

    fn new(
        state: TenantState,
        conf: &'static PageServerConf,
        tenant_conf: TenantConfOpt,
        walredo_mgr: Arc<dyn WalRedoManager + Send + Sync>,
        tenant_id: TenantId,
        remote_storage: Option<GenericRemoteStorage>,
    ) -> Tenant {
        let (state, _) = watch::channel(state);
        Tenant {
            tenant_id,
            conf,
            tenant_conf: Arc::new(RwLock::new(tenant_conf)),
            timelines: Mutex::new(HashMap::new()),
            gc_cs: Mutex::new(()),
            walredo_mgr,
            remote_storage,
            state,
            cached_logical_sizes: tokio::sync::Mutex::new(HashMap::new()),
        }
    }

    /// Locate and load config
    pub(super) fn load_tenant_config(
        conf: &'static PageServerConf,
        tenant_id: TenantId,
    ) -> anyhow::Result<TenantConfOpt> {
        let target_config_path = conf.tenant_config_path(tenant_id);
        let target_config_display = target_config_path.display();

        info!("loading tenantconf from {target_config_display}");

        // FIXME If the config file is not found, assume that we're attaching
        // a detached tenant and config is passed via attach command.
        // https://github.com/neondatabase/neon/issues/1555
        if !target_config_path.exists() {
            info!("tenant config not found in {target_config_display}");
            return Ok(TenantConfOpt::default());
        }

        // load and parse file
        let config = fs::read_to_string(&target_config_path).with_context(|| {
            format!("Failed to load config from path '{target_config_display}'")
        })?;

        let toml = config.parse::<toml_edit::Document>().with_context(|| {
            format!("Failed to parse config from file '{target_config_display}' as toml file")
        })?;

        let mut tenant_conf = TenantConfOpt::default();
        for (key, item) in toml.iter() {
            match key {
                "tenant_config" => {
                    tenant_conf = PageServerConf::parse_toml_tenant_conf(item).with_context(|| {
                        format!("Failed to parse config from file '{target_config_display}' as pageserver config")
                    })?;
                }
                _ => bail!("config file {target_config_display} has unrecognized pageserver option '{key}'"),

            }
        }

        Ok(tenant_conf)
    }

    pub(super) fn persist_tenant_config(
        target_config_path: &Path,
        tenant_conf: TenantConfOpt,
        first_save: bool,
    ) -> anyhow::Result<()> {
        let _enter = info_span!("saving tenantconf").entered();
        info!("persisting tenantconf to {}", target_config_path.display());

        // TODO this will prepend comments endlessly
        let mut conf_content = r#"# This file contains a specific per-tenant's config.
#  It is read in case of pageserver restart.

[tenant_config]
"#
        .to_string();

        // Convert the config to a toml file.
        conf_content += &toml_edit::easy::to_string(&tenant_conf)?;

        let mut target_config_file = VirtualFile::open_with_options(
            target_config_path,
            OpenOptions::new().write(true).create_new(first_save),
        )?;

        target_config_file
            .write(conf_content.as_bytes())
            .context("Failed to write toml bytes into file")
            .and_then(|_| {
                target_config_file
                    .sync_all()
                    .context("Faile to fsync config file")
            })
            .with_context(|| {
                format!(
                    "Failed to write config file into path '{}'",
                    target_config_path.display()
                )
            })?;

        // fsync the parent directory to ensure the directory entry is durable
        if first_save {
            target_config_path
                .parent()
                .context("Config file does not have a parent")
                .and_then(|target_config_parent| {
                    File::open(target_config_parent).context("Failed to open config parent")
                })
                .and_then(|tenant_dir| {
                    tenant_dir
                        .sync_all()
                        .context("Failed to fsync config parent")
                })
                .with_context(|| {
                    format!(
                        "Failed to fsync on first save for config {}",
                        target_config_path.display()
                    )
                })?;
        }

        Ok(())
    }

    //
    // How garbage collection works:
    //
    //                    +--bar------------->
    //                   /
    //             +----+-----foo---------------->
    //            /
    // ----main--+-------------------------->
    //                \
    //                 +-----baz-------->
    //
    //
    // 1. Grab 'gc_cs' mutex to prevent new timelines from being created while Timeline's
    //    `gc_infos` are being refreshed
    // 2. Scan collected timelines, and on each timeline, make note of the
    //    all the points where other timelines have been branched off.
    //    We will refrain from removing page versions at those LSNs.
    // 3. For each timeline, scan all layer files on the timeline.
    //    Remove all files for which a newer file exists and which
    //    don't cover any branch point LSNs.
    //
    // TODO:
    // - if a relation has a non-incremental persistent layer on a child branch, then we
    //   don't need to keep that in the parent anymore. But currently
    //   we do.
    async fn gc_iteration_internal(
        &self,
        target_timeline_id: Option<TimelineId>,
        horizon: u64,
        pitr: Duration,
        checkpoint_before_gc: bool,
    ) -> anyhow::Result<GcResult> {
        let mut totals: GcResult = Default::default();
        let now = Instant::now();

        let gc_timelines = self.refresh_gc_info_internal(target_timeline_id, horizon, pitr)?;

        utils::failpoint_sleep_millis_async!("gc_iteration_internal_after_getting_gc_timelines");

        info!("starting on {} timelines", gc_timelines.len());

        // Perform GC for each timeline.
        //
        // Note that we don't hold the GC lock here because we don't want
        // to delay the branch creation task, which requires the GC lock.
        // A timeline GC iteration can be slow because it may need to wait for
        // compaction (both require `layer_removal_cs` lock),
        // but the GC iteration can run concurrently with branch creation.
        //
        // See comments in [`Tenant::branch_timeline`] for more information
        // about why branch creation task can run concurrently with timeline's GC iteration.
        for timeline in gc_timelines {
            if task_mgr::is_shutdown_requested() {
                // We were requested to shut down. Stop and return with the progress we
                // made.
                break;
            }

            // If requested, force flush all in-memory layers to disk first,
            // so that they too can be garbage collected. That's
            // used in tests, so we want as deterministic results as possible.
            if checkpoint_before_gc {
                timeline.checkpoint(CheckpointConfig::Forced).await?;
                info!(
                    "timeline {} checkpoint_before_gc done",
                    timeline.timeline_id
                );
            }

            let result = timeline.gc().await?;
            totals += result;
        }

        totals.elapsed = now.elapsed();
        Ok(totals)
    }

    /// Refreshes the Timeline::gc_info for all timelines, returning the
    /// vector of timelines which have [`Timeline::get_last_record_lsn`] past
    /// [`Tenant::get_gc_horizon`].
    ///
    /// This is usually executed as part of periodic gc, but can now be triggered more often.
    pub fn refresh_gc_info(&self) -> anyhow::Result<Vec<Arc<Timeline>>> {
        // since this method can now be called at different rates than the configured gc loop, it
        // might be that these configuration values get applied faster than what it was previously,
        // since these were only read from the gc task.
        let horizon = self.get_gc_horizon();
        let pitr = self.get_pitr_interval();

        // refresh all timelines
        let target_timeline_id = None;

        self.refresh_gc_info_internal(target_timeline_id, horizon, pitr)
    }

    fn refresh_gc_info_internal(
        &self,
        target_timeline_id: Option<TimelineId>,
        horizon: u64,
        pitr: Duration,
    ) -> anyhow::Result<Vec<Arc<Timeline>>> {
        // grab mutex to prevent new timelines from being created here.
        let gc_cs = self.gc_cs.lock().unwrap();

        let timelines = self.timelines.lock().unwrap();

        // Scan all timelines. For each timeline, remember the timeline ID and
        // the branch point where it was created.
        let mut all_branchpoints: BTreeSet<(TimelineId, Lsn)> = BTreeSet::new();
        let timeline_ids = {
            if let Some(target_timeline_id) = target_timeline_id.as_ref() {
                if timelines.get(target_timeline_id).is_none() {
                    bail!("gc target timeline does not exist")
                }
            };

            timelines
                .iter()
                .map(|(timeline_id, timeline_entry)| {
                    if let Some(ancestor_timeline_id) = &timeline_entry.get_ancestor_timeline_id() {
                        // If target_timeline is specified, we only need to know branchpoints of its children
                        if let Some(timeline_id) = target_timeline_id {
                            if ancestor_timeline_id == &timeline_id {
                                all_branchpoints.insert((
                                    *ancestor_timeline_id,
                                    timeline_entry.get_ancestor_lsn(),
                                ));
                            }
                        }
                        // Collect branchpoints for all timelines
                        else {
                            all_branchpoints
                                .insert((*ancestor_timeline_id, timeline_entry.get_ancestor_lsn()));
                        }
                    }

                    *timeline_id
                })
                .collect::<Vec<_>>()
        };
        drop(timelines);

        // Ok, we now know all the branch points.
        // Update the GC information for each timeline.
        let mut gc_timelines = Vec::with_capacity(timeline_ids.len());
        for timeline_id in timeline_ids {
            // Timeline is known to be local and loaded.
            let timeline = self
                .get_timeline(timeline_id, false)
                .with_context(|| format!("Timeline {timeline_id} was not found"))?;

            // If target_timeline is specified, ignore all other timelines
            if let Some(target_timeline_id) = target_timeline_id {
                if timeline_id != target_timeline_id {
                    continue;
                }
            }

            if let Some(cutoff) = timeline.get_last_record_lsn().checked_sub(horizon) {
                let branchpoints: Vec<Lsn> = all_branchpoints
                    .range((
                        Included((timeline_id, Lsn(0))),
                        Included((timeline_id, Lsn(u64::MAX))),
                    ))
                    .map(|&x| x.1)
                    .collect();
                timeline.update_gc_info(branchpoints, cutoff, pitr)?;

                gc_timelines.push(timeline);
            }
        }
        drop(gc_cs);
        Ok(gc_timelines)
    }

    /// Branch an existing timeline
    fn branch_timeline(
        &self,
        src: TimelineId,
        dst: TimelineId,
        start_lsn: Option<Lsn>,
    ) -> anyhow::Result<Arc<Timeline>> {
        // We need to hold this lock to prevent GC from starting at the same time. GC scans the directory to learn
        // about timelines, so otherwise a race condition is possible, where we create new timeline and GC
        // concurrently removes data that is needed by the new timeline.
        let _gc_cs = self.gc_cs.lock().unwrap();
        let timelines = self.timelines.lock().unwrap();
        let timeline_uninit_mark = self.create_timeline_uninit_mark(dst, &timelines)?;
        drop(timelines);

        // In order for the branch creation task to not wait for GC/compaction,
        // we need to make sure that the starting LSN of the child branch is not out of scope midway by
        //
        // 1. holding the GC lock to prevent overwritting timeline's GC data
        // 2. checking both the latest GC cutoff LSN and latest GC info of the source timeline
        //
        // Step 2 is to avoid initializing the new branch using data removed by past GC iterations
        // or in-queue GC iterations.

        let src_timeline = self.get_timeline(src, false).with_context(|| {
            format!(
                "No ancestor {} found for timeline {}/{}",
                src, self.tenant_id, dst
            )
        })?;

        let latest_gc_cutoff_lsn = src_timeline.get_latest_gc_cutoff_lsn();

        // If no start LSN is specified, we branch the new timeline from the source timeline's last record LSN
        let start_lsn = start_lsn.unwrap_or_else(|| {
            let lsn = src_timeline.get_last_record_lsn();
            info!("branching timeline {dst} from timeline {src} at last record LSN: {lsn}");
            lsn
        });

        // Check if the starting LSN is out of scope because it is less than
        // 1. the latest GC cutoff LSN or
        // 2. the planned GC cutoff LSN, which is from an in-queue GC iteration.
        src_timeline
            .check_lsn_is_in_scope(start_lsn, &latest_gc_cutoff_lsn)
            .context(format!(
                "invalid branch start lsn: less than latest GC cutoff {}",
                *latest_gc_cutoff_lsn,
            ))?;
        {
            let gc_info = src_timeline.gc_info.read().unwrap();
            let cutoff = min(gc_info.pitr_cutoff, gc_info.horizon_cutoff);
            if start_lsn < cutoff {
                bail!(format!(
                    "invalid branch start lsn: less than planned GC cutoff {cutoff}"
                ));
            }
        }

        // Determine prev-LSN for the new timeline. We can only determine it if
        // the timeline was branched at the current end of the source timeline.
        let RecordLsn {
            last: src_last,
            prev: src_prev,
        } = src_timeline.get_last_record_rlsn();
        let dst_prev = if src_last == start_lsn {
            Some(src_prev)
        } else {
            None
        };

        // Create the metadata file, noting the ancestor of the new timeline.
        // There is initially no data in it, but all the read-calls know to look
        // into the ancestor.
        let metadata = TimelineMetadata::new(
            start_lsn,
            dst_prev,
            Some(src),
            start_lsn,
            *src_timeline.latest_gc_cutoff_lsn.read(), // FIXME: should we hold onto this guard longer?
            src_timeline.initdb_lsn,
            src_timeline.pg_version,
        );
        let mut timelines = self.timelines.lock().unwrap();
        let new_timeline = self
            .prepare_timeline(
                dst,
                metadata,
                timeline_uninit_mark,
                false,
                Some(src_timeline),
            )?
            .initialize_with_lock(&mut timelines, true, true)?;
        drop(timelines);
        info!("branched timeline {dst} from {src} at {start_lsn}");

        Ok(new_timeline)
    }

    /// - run initdb to init temporary instance and get bootstrap data
    /// - after initialization complete, remove the temp dir.
    async fn bootstrap_timeline(
        &self,
        timeline_id: TimelineId,
        pg_version: u32,
    ) -> anyhow::Result<Arc<Timeline>> {
        let timeline_uninit_mark = {
            let timelines = self.timelines.lock().unwrap();
            self.create_timeline_uninit_mark(timeline_id, &timelines)?
        };
        // create a `tenant/{tenant_id}/timelines/basebackup-{timeline_id}.{TEMP_FILE_SUFFIX}/`
        // temporary directory for basebackup files for the given timeline.
        let initdb_path = path_with_suffix_extension(
            self.conf
                .timelines_path(&self.tenant_id)
                .join(format!("basebackup-{timeline_id}")),
            TEMP_FILE_SUFFIX,
        );

        // an uninit mark was placed before, nothing else can access this timeline files
        // current initdb was not run yet, so remove whatever was left from the previous runs
        if initdb_path.exists() {
            fs::remove_dir_all(&initdb_path).with_context(|| {
                format!(
                    "Failed to remove already existing initdb directory: {}",
                    initdb_path.display()
                )
            })?;
        }
        // Init temporarily repo to get bootstrap data, this creates a directory in the `initdb_path` path
        run_initdb(self.conf, &initdb_path, pg_version)?;
        // this new directory is very temporary, set to remove it immediately after bootstrap, we don't need it
        scopeguard::defer! {
            if let Err(e) = fs::remove_dir_all(&initdb_path) {
                // this is unlikely, but we will remove the directory on pageserver restart or another bootstrap call
                error!("Failed to remove temporary initdb directory '{}': {}", initdb_path.display(), e);
            }
        }
        let pgdata_path = &initdb_path;
        let pgdata_lsn = import_datadir::get_lsn_from_controlfile(pgdata_path)?.align();

        // Import the contents of the data directory at the initial checkpoint
        // LSN, and any WAL after that.
        // Initdb lsn will be equal to last_record_lsn which will be set after import.
        // Because we know it upfront avoid having an option or dummy zero value by passing it to the metadata.
        let new_metadata = TimelineMetadata::new(
            Lsn(0),
            None,
            None,
            Lsn(0),
            pgdata_lsn,
            pgdata_lsn,
            pg_version,
        );
        let raw_timeline =
            self.prepare_timeline(timeline_id, new_metadata, timeline_uninit_mark, true, None)?;

        let tenant_id = raw_timeline.owning_tenant.tenant_id;
        let unfinished_timeline = raw_timeline.raw_timeline()?;

        tokio::task::block_in_place(|| {
            import_datadir::import_timeline_from_postgres_datadir(
                unfinished_timeline,
                pgdata_path,
                pgdata_lsn,
            )
        })
        .with_context(|| {
            format!("Failed to import pgdatadir for timeline {tenant_id}/{timeline_id}")
        })?;

        // Flush the new layer files to disk, before we mark the timeline as available to
        // the outside world.
        //
        // Thus spawn flush loop manually and skip flush_loop setup in initialize_with_lock
        unfinished_timeline.maybe_spawn_flush_loop();

        fail::fail_point!("before-checkpoint-new-timeline", |_| {
            anyhow::bail!("failpoint before-checkpoint-new-timeline");
        });

        unfinished_timeline
            .checkpoint(CheckpointConfig::Flush).await
            .with_context(|| format!("Failed to checkpoint after pgdatadir import for timeline {tenant_id}/{timeline_id}"))?;

        let timeline = {
            let mut timelines = self.timelines.lock().unwrap();
            raw_timeline.initialize_with_lock(&mut timelines, false, true)?
        };

        info!(
            "created root timeline {} timeline.lsn {}",
            timeline_id,
            timeline.get_last_record_lsn()
        );

        Ok(timeline)
    }

    /// Creates intermediate timeline structure and its files, without loading it into memory.
    /// It's up to the caller to import the necesary data and import the timeline into memory.
    fn prepare_timeline(
        &self,
        new_timeline_id: TimelineId,
        new_metadata: TimelineMetadata,
        uninit_mark: TimelineUninitMark,
        init_layers: bool,
        ancestor: Option<Arc<Timeline>>,
    ) -> anyhow::Result<UninitializedTimeline> {
        let tenant_id = self.tenant_id;

        let remote_client = if let Some(remote_storage) = self.remote_storage.as_ref() {
            let remote_client = create_remote_timeline_client(
                remote_storage.clone(),
                self.conf,
                tenant_id,
                new_timeline_id,
            )?;
            remote_client.init_upload_queue_for_empty_remote(&new_metadata)?;
            Some(remote_client)
        } else {
            None
        };

        match self.create_timeline_files(
            &uninit_mark.timeline_path,
            new_timeline_id,
            new_metadata,
            ancestor,
            remote_client,
        ) {
            Ok(new_timeline) => {
                if init_layers {
                    new_timeline.layers.write().unwrap().next_open_layer_at =
                        Some(new_timeline.initdb_lsn);
                }
                debug!(
                    "Successfully created initial files for timeline {tenant_id}/{new_timeline_id}"
                );
                Ok(UninitializedTimeline {
                    owning_tenant: self,
                    timeline_id: new_timeline_id,
                    raw_timeline: Some((Arc::new(new_timeline), uninit_mark)),
                })
            }
            Err(e) => {
                error!("Failed to create initial files for timeline {tenant_id}/{new_timeline_id}, cleaning up: {e:?}");
                cleanup_timeline_directory(uninit_mark);
                Err(e)
            }
        }
    }

    fn create_timeline_files(
        &self,
        timeline_path: &Path,
        new_timeline_id: TimelineId,
        new_metadata: TimelineMetadata,
        ancestor: Option<Arc<Timeline>>,
        remote_client: Option<RemoteTimelineClient>,
    ) -> anyhow::Result<Timeline> {
        let timeline_data = self
            .create_timeline_data(
                new_timeline_id,
                new_metadata.clone(),
                ancestor,
                remote_client,
            )
            .context("Failed to create timeline data structure")?;
        crashsafe::create_dir_all(timeline_path).context("Failed to create timeline directory")?;

        fail::fail_point!("after-timeline-uninit-mark-creation", |_| {
            anyhow::bail!("failpoint after-timeline-uninit-mark-creation");
        });

        save_metadata(
            self.conf,
            new_timeline_id,
            self.tenant_id,
            &new_metadata,
            true,
        )
        .context("Failed to create timeline metadata")?;

        Ok(timeline_data)
    }

    /// Attempts to create an uninit mark file for the timeline initialization.
    /// Bails, if the timeline is already loaded into the memory (i.e. initialized before), or the uninit mark file already exists.
    ///
    /// This way, we need to hold the timelines lock only for small amount of time during the mark check/creation per timeline init.
    fn create_timeline_uninit_mark(
        &self,
        timeline_id: TimelineId,
        timelines: &MutexGuard<HashMap<TimelineId, Arc<Timeline>>>,
    ) -> anyhow::Result<TimelineUninitMark> {
        let tenant_id = self.tenant_id;

        anyhow::ensure!(
            timelines.get(&timeline_id).is_none(),
            "Timeline {tenant_id}/{timeline_id} already exists in pageserver's memory"
        );
        let timeline_path = self.conf.timeline_path(&timeline_id, &tenant_id);
        anyhow::ensure!(
            !timeline_path.exists(),
            "Timeline {} already exists, cannot create its uninit mark file",
            timeline_path.display()
        );

        let uninit_mark_path = self
            .conf
            .timeline_uninit_mark_file_path(tenant_id, timeline_id);
        fs::File::create(&uninit_mark_path)
            .context("Failed to create uninit mark file")
            .and_then(|_| {
                crashsafe::fsync_file_and_parent(&uninit_mark_path)
                    .context("Failed to fsync uninit mark file")
            })
            .with_context(|| {
                format!("Failed to crate uninit mark for timeline {tenant_id}/{timeline_id}")
            })?;

        let uninit_mark = TimelineUninitMark::new(uninit_mark_path, timeline_path);

        Ok(uninit_mark)
    }

    /// Gathers inputs from all of the timelines to produce a sizing model input.
    ///
    /// Future is cancellation safe. Only one calculation can be running at once per tenant.
    #[instrument(skip_all, fields(tenant_id=%self.tenant_id))]
    pub async fn gather_size_inputs(&self) -> anyhow::Result<size::ModelInputs> {
        let logical_sizes_at_once = self
            .conf
            .concurrent_tenant_size_logical_size_queries
            .inner();

        // TODO: Having a single mutex block concurrent reads is unfortunate, but since the queries
        // are for testing/experimenting, we tolerate this.
        //
        // See more for on the issue #2748 condenced out of the initial PR review.
        let mut shared_cache = self.cached_logical_sizes.lock().await;

        size::gather_inputs(self, logical_sizes_at_once, &mut *shared_cache).await
    }
}

fn remove_timeline_and_uninit_mark(timeline_dir: &Path, uninit_mark: &Path) -> anyhow::Result<()> {
    fs::remove_dir_all(&timeline_dir)
        .or_else(|e| {
            if e.kind() == std::io::ErrorKind::NotFound {
                // we can leave the uninit mark without a timeline dir,
                // just remove the mark then
                Ok(())
            } else {
                Err(e)
            }
        })
        .with_context(|| {
            format!(
                "Failed to remove unit marked timeline directory {}",
                timeline_dir.display()
            )
        })?;
    fs::remove_file(&uninit_mark).with_context(|| {
        format!(
            "Failed to remove timeline uninit mark file {}",
            uninit_mark.display()
        )
    })?;

    Ok(())
}

pub(crate) fn create_tenant_files(
    conf: &'static PageServerConf,
    tenant_conf: TenantConfOpt,
    tenant_id: TenantId,
) -> anyhow::Result<PathBuf> {
    let target_tenant_directory = conf.tenant_path(&tenant_id);
    anyhow::ensure!(
        !target_tenant_directory.exists(),
        "cannot create new tenant repo: '{tenant_id}' directory already exists",
    );

    let temporary_tenant_dir =
        path_with_suffix_extension(&target_tenant_directory, TEMP_FILE_SUFFIX);
    debug!(
        "Creating temporary directory structure in {}",
        temporary_tenant_dir.display()
    );

    // top-level dir may exist if we are creating it through CLI
    crashsafe::create_dir_all(&temporary_tenant_dir).with_context(|| {
        format!(
            "could not create temporary tenant directory {}",
            temporary_tenant_dir.display()
        )
    })?;

    let creation_result = try_create_target_tenant_dir(
        conf,
        tenant_conf,
        tenant_id,
        &temporary_tenant_dir,
        &target_tenant_directory,
    );

    if creation_result.is_err() {
        error!("Failed to create directory structure for tenant {tenant_id}, cleaning tmp data");
        if let Err(e) = fs::remove_dir_all(&temporary_tenant_dir) {
            error!("Failed to remove temporary tenant directory {temporary_tenant_dir:?}: {e}")
        } else if let Err(e) = crashsafe::fsync(&temporary_tenant_dir) {
            error!(
                "Failed to fsync removed temporary tenant directory {temporary_tenant_dir:?}: {e}"
            )
        }
    }

    creation_result?;

    Ok(target_tenant_directory)
}

fn try_create_target_tenant_dir(
    conf: &'static PageServerConf,
    tenant_conf: TenantConfOpt,
    tenant_id: TenantId,
    temporary_tenant_dir: &Path,
    target_tenant_directory: &Path,
) -> Result<(), anyhow::Error> {
    let temporary_tenant_timelines_dir = rebase_directory(
        &conf.timelines_path(&tenant_id),
        target_tenant_directory,
        temporary_tenant_dir,
    )
    .with_context(|| format!("Failed to resolve tenant {tenant_id} temporary timelines dir"))?;
    let temporary_tenant_config_path = rebase_directory(
        &conf.tenant_config_path(tenant_id),
        target_tenant_directory,
        temporary_tenant_dir,
    )
    .with_context(|| format!("Failed to resolve tenant {tenant_id} temporary config path"))?;

    Tenant::persist_tenant_config(&temporary_tenant_config_path, tenant_conf, true).with_context(
        || {
            format!(
                "Failed to write tenant {} config to {}",
                tenant_id,
                temporary_tenant_config_path.display()
            )
        },
    )?;
    crashsafe::create_dir(&temporary_tenant_timelines_dir).with_context(|| {
        format!(
            "could not create tenant {} temporary timelines directory {}",
            tenant_id,
            temporary_tenant_timelines_dir.display()
        )
    })?;
    fail::fail_point!("tenant-creation-before-tmp-rename", |_| {
        anyhow::bail!("failpoint tenant-creation-before-tmp-rename");
    });

    fs::rename(&temporary_tenant_dir, target_tenant_directory).with_context(|| {
        format!(
            "failed to move tenant {} temporary directory {} into the permanent one {}",
            tenant_id,
            temporary_tenant_dir.display(),
            target_tenant_directory.display()
        )
    })?;
    let target_dir_parent = target_tenant_directory.parent().with_context(|| {
        format!(
            "Failed to get tenant {} dir parent for {}",
            tenant_id,
            target_tenant_directory.display()
        )
    })?;
    crashsafe::fsync(target_dir_parent).with_context(|| {
        format!(
            "Failed to fsync renamed directory's parent {} for tenant {}",
            target_dir_parent.display(),
            tenant_id,
        )
    })?;

    Ok(())
}

fn rebase_directory(original_path: &Path, base: &Path, new_base: &Path) -> anyhow::Result<PathBuf> {
    let relative_path = original_path.strip_prefix(base).with_context(|| {
        format!(
            "Failed to strip base prefix '{}' off path '{}'",
            base.display(),
            original_path.display()
        )
    })?;
    Ok(new_base.join(relative_path))
}

/// Create the cluster temporarily in 'initdbpath' directory inside the repository
/// to get bootstrap data for timeline initialization.
fn run_initdb(
    conf: &'static PageServerConf,
    initdb_target_dir: &Path,
    pg_version: u32,
) -> anyhow::Result<()> {
    let initdb_bin_path = conf.pg_bin_dir(pg_version)?.join("initdb");
    let initdb_lib_dir = conf.pg_lib_dir(pg_version)?;
    info!(
        "running {} in {}, libdir: {}",
        initdb_bin_path.display(),
        initdb_target_dir.display(),
        initdb_lib_dir.display(),
    );

    let initdb_output = Command::new(&initdb_bin_path)
        .args(&["-D", &initdb_target_dir.to_string_lossy()])
        .args(&["-U", &conf.superuser])
        .args(&["-E", "utf8"])
        .arg("--no-instructions")
        // This is only used for a temporary installation that is deleted shortly after,
        // so no need to fsync it
        .arg("--no-sync")
        .env_clear()
        .env("LD_LIBRARY_PATH", &initdb_lib_dir)
        .env("DYLD_LIBRARY_PATH", &initdb_lib_dir)
        .stdout(Stdio::null())
        .output()
        .with_context(|| {
            format!(
                "failed to execute {} at target dir {}",
                initdb_bin_path.display(),
                initdb_target_dir.display()
            )
        })?;
    if !initdb_output.status.success() {
        bail!(
            "initdb failed: '{}'",
            String::from_utf8_lossy(&initdb_output.stderr)
        );
    }

    Ok(())
}

impl Drop for Tenant {
    fn drop(&mut self) {
        remove_tenant_metrics(&self.tenant_id);
    }
}
/// Dump contents of a layer file to stdout.
pub fn dump_layerfile_from_path(path: &Path, verbose: bool) -> anyhow::Result<()> {
    use std::os::unix::fs::FileExt;

    // All layer files start with a two-byte "magic" value, to identify the kind of
    // file.
    let file = File::open(path)?;
    let mut header_buf = [0u8; 2];
    file.read_exact_at(&mut header_buf, 0)?;

    match u16::from_be_bytes(header_buf) {
        crate::IMAGE_FILE_MAGIC => {
            image_layer::ImageLayer::new_for_path(path, file)?.dump(verbose)?
        }
        crate::DELTA_FILE_MAGIC => {
            delta_layer::DeltaLayer::new_for_path(path, file)?.dump(verbose)?
        }
        magic => bail!("unrecognized magic identifier: {:?}", magic),
    }

    Ok(())
}

fn ignore_absent_files<F>(fs_operation: F) -> io::Result<()>
where
    F: Fn() -> io::Result<()>,
{
    fs_operation().or_else(|e| {
        if e.kind() == io::ErrorKind::NotFound {
            Ok(())
        } else {
            Err(e)
        }
    })
}

#[cfg(test)]
pub mod harness {
    use bytes::{Bytes, BytesMut};
    use once_cell::sync::Lazy;
    use std::sync::{Arc, RwLock, RwLockReadGuard, RwLockWriteGuard};
    use std::{fs, path::PathBuf};
    use utils::lsn::Lsn;

    use crate::{
        config::PageServerConf,
        repository::Key,
        tenant::Tenant,
        walrecord::NeonWalRecord,
        walredo::{WalRedoError, WalRedoManager},
    };

    use super::*;
    use crate::tenant_config::{TenantConf, TenantConfOpt};
    use hex_literal::hex;
    use utils::id::{TenantId, TimelineId};

    pub const TIMELINE_ID: TimelineId =
        TimelineId::from_array(hex!("11223344556677881122334455667788"));
    pub const NEW_TIMELINE_ID: TimelineId =
        TimelineId::from_array(hex!("AA223344556677881122334455667788"));

    /// Convenience function to create a page image with given string as the only content
    #[allow(non_snake_case)]
    pub fn TEST_IMG(s: &str) -> Bytes {
        let mut buf = BytesMut::new();
        buf.extend_from_slice(s.as_bytes());
        buf.resize(64, 0);

        buf.freeze()
    }

    static LOCK: Lazy<RwLock<()>> = Lazy::new(|| RwLock::new(()));

    impl From<TenantConf> for TenantConfOpt {
        fn from(tenant_conf: TenantConf) -> Self {
            Self {
                checkpoint_distance: Some(tenant_conf.checkpoint_distance),
                checkpoint_timeout: Some(tenant_conf.checkpoint_timeout),
                compaction_target_size: Some(tenant_conf.compaction_target_size),
                compaction_period: Some(tenant_conf.compaction_period),
                compaction_threshold: Some(tenant_conf.compaction_threshold),
                gc_horizon: Some(tenant_conf.gc_horizon),
                gc_period: Some(tenant_conf.gc_period),
                image_creation_threshold: Some(tenant_conf.image_creation_threshold),
                pitr_interval: Some(tenant_conf.pitr_interval),
                walreceiver_connect_timeout: Some(tenant_conf.walreceiver_connect_timeout),
                lagging_wal_timeout: Some(tenant_conf.lagging_wal_timeout),
                max_lsn_wal_lag: Some(tenant_conf.max_lsn_wal_lag),
                trace_read_requests: Some(tenant_conf.trace_read_requests),
            }
        }
    }

    pub struct TenantHarness<'a> {
        pub conf: &'static PageServerConf,
        pub tenant_conf: TenantConf,
        pub tenant_id: TenantId,

        pub lock_guard: (
            Option<RwLockReadGuard<'a, ()>>,
            Option<RwLockWriteGuard<'a, ()>>,
        ),
    }

    impl<'a> TenantHarness<'a> {
        pub fn create(test_name: &'static str) -> anyhow::Result<Self> {
            Self::create_internal(test_name, false)
        }
        pub fn create_exclusive(test_name: &'static str) -> anyhow::Result<Self> {
            Self::create_internal(test_name, true)
        }
        fn create_internal(test_name: &'static str, exclusive: bool) -> anyhow::Result<Self> {
            let lock_guard = if exclusive {
                (None, Some(LOCK.write().unwrap()))
            } else {
                (Some(LOCK.read().unwrap()), None)
            };

            let repo_dir = PageServerConf::test_repo_dir(test_name);
            let _ = fs::remove_dir_all(&repo_dir);
            fs::create_dir_all(&repo_dir)?;

            let conf = PageServerConf::dummy_conf(repo_dir);
            // Make a static copy of the config. This can never be free'd, but that's
            // OK in a test.
            let conf: &'static PageServerConf = Box::leak(Box::new(conf));

            // Disable automatic GC and compaction to make the unit tests more deterministic.
            // The tests perform them manually if needed.
            let mut tenant_conf = TenantConf::dummy_conf();
            tenant_conf.gc_period = Duration::ZERO;
            tenant_conf.compaction_period = Duration::ZERO;

            let tenant_id = TenantId::generate();
            fs::create_dir_all(conf.tenant_path(&tenant_id))?;
            fs::create_dir_all(conf.timelines_path(&tenant_id))?;

            Ok(Self {
                conf,
                tenant_conf,
                tenant_id,
                lock_guard,
            })
        }

        pub async fn load(&self) -> Arc<Tenant> {
            self.try_load().await.expect("failed to load test tenant")
        }

        pub async fn try_load(&self) -> anyhow::Result<Arc<Tenant>> {
            let walredo_mgr = Arc::new(TestRedoManager);

            let tenant = Arc::new(Tenant::new(
                TenantState::Loading,
                self.conf,
                TenantConfOpt::from(self.tenant_conf),
                walredo_mgr,
                self.tenant_id,
                None,
            ));
            // populate tenant with locally available timelines
            let mut timelines_to_load = HashMap::new();
            for timeline_dir_entry in fs::read_dir(self.conf.timelines_path(&self.tenant_id))
                .expect("should be able to read timelines dir")
            {
                let timeline_dir_entry = timeline_dir_entry?;
                let timeline_id: TimelineId = timeline_dir_entry
                    .path()
                    .file_name()
                    .unwrap()
                    .to_string_lossy()
                    .parse()?;

                let timeline_metadata = load_metadata(self.conf, timeline_id, self.tenant_id)?;
                timelines_to_load.insert(timeline_id, timeline_metadata);
            }
            // FIXME starts background jobs
            tenant.load().await?;

            Ok(tenant)
        }

        pub fn timeline_path(&self, timeline_id: &TimelineId) -> PathBuf {
            self.conf.timeline_path(timeline_id, &self.tenant_id)
        }
    }

    // Mock WAL redo manager that doesn't do much
    pub struct TestRedoManager;

    impl WalRedoManager for TestRedoManager {
        fn request_redo(
            &self,
            key: Key,
            lsn: Lsn,
            base_img: Option<Bytes>,
            records: Vec<(Lsn, NeonWalRecord)>,
            _pg_version: u32,
        ) -> Result<Bytes, WalRedoError> {
            let s = format!(
                "redo for {} to get to {}, with {} and {} records",
                key,
                lsn,
                if base_img.is_some() {
                    "base image"
                } else {
                    "no base image"
                },
                records.len()
            );
            println!("{s}");

            Ok(TEST_IMG(&s))
        }
    }
}

#[cfg(test)]
mod tests {
    use super::*;
    use crate::keyspace::KeySpaceAccum;
    use crate::repository::{Key, Value};
    use crate::tenant::harness::*;
    use crate::DEFAULT_PG_VERSION;
    use crate::METADATA_FILE_NAME;
    use bytes::BytesMut;
    use hex_literal::hex;
    use once_cell::sync::Lazy;
    use rand::{thread_rng, Rng};

    static TEST_KEY: Lazy<Key> =
        Lazy::new(|| Key::from_slice(&hex!("112222222233333333444444445500000001")));

    #[tokio::test]
    async fn test_basic() -> anyhow::Result<()> {
        let tenant = TenantHarness::create("test_basic")?.load().await;
        let tline = tenant
            .create_empty_timeline(TIMELINE_ID, Lsn(0), DEFAULT_PG_VERSION)?
            .initialize()?;

        let writer = tline.writer();
        writer.put(*TEST_KEY, Lsn(0x10), &Value::Image(TEST_IMG("foo at 0x10")))?;
        writer.finish_write(Lsn(0x10));
        drop(writer);

        let writer = tline.writer();
        writer.put(*TEST_KEY, Lsn(0x20), &Value::Image(TEST_IMG("foo at 0x20")))?;
        writer.finish_write(Lsn(0x20));
        drop(writer);

        assert_eq!(tline.get(*TEST_KEY, Lsn(0x10))?, TEST_IMG("foo at 0x10"));
        assert_eq!(tline.get(*TEST_KEY, Lsn(0x1f))?, TEST_IMG("foo at 0x10"));
        assert_eq!(tline.get(*TEST_KEY, Lsn(0x20))?, TEST_IMG("foo at 0x20"));

        Ok(())
    }

    #[tokio::test]
    async fn no_duplicate_timelines() -> anyhow::Result<()> {
        let tenant = TenantHarness::create("no_duplicate_timelines")?
            .load()
            .await;
        let _ = tenant
            .create_empty_timeline(TIMELINE_ID, Lsn(0), DEFAULT_PG_VERSION)?
            .initialize()?;

        match tenant.create_empty_timeline(TIMELINE_ID, Lsn(0), DEFAULT_PG_VERSION) {
            Ok(_) => panic!("duplicate timeline creation should fail"),
            Err(e) => assert_eq!(
                e.to_string(),
                format!(
                    "Timeline {}/{} already exists in pageserver's memory",
                    tenant.tenant_id, TIMELINE_ID
                )
            ),
        }

        Ok(())
    }

    /// Convenience function to create a page image with given string as the only content
    pub fn test_value(s: &str) -> Value {
        let mut buf = BytesMut::new();
        buf.extend_from_slice(s.as_bytes());
        Value::Image(buf.freeze())
    }

    ///
    /// Test branch creation
    ///
    #[tokio::test]
    async fn test_branch() -> anyhow::Result<()> {
        let tenant = TenantHarness::create("test_branch")?.load().await;
        let tline = tenant
            .create_empty_timeline(TIMELINE_ID, Lsn(0), DEFAULT_PG_VERSION)?
            .initialize()?;
        let writer = tline.writer();
        use std::str::from_utf8;

        #[allow(non_snake_case)]
        let TEST_KEY_A: Key = Key::from_hex("112222222233333333444444445500000001").unwrap();
        #[allow(non_snake_case)]
        let TEST_KEY_B: Key = Key::from_hex("112222222233333333444444445500000002").unwrap();

        // Insert a value on the timeline
        writer.put(TEST_KEY_A, Lsn(0x20), &test_value("foo at 0x20"))?;
        writer.put(TEST_KEY_B, Lsn(0x20), &test_value("foobar at 0x20"))?;
        writer.finish_write(Lsn(0x20));

        writer.put(TEST_KEY_A, Lsn(0x30), &test_value("foo at 0x30"))?;
        writer.finish_write(Lsn(0x30));
        writer.put(TEST_KEY_A, Lsn(0x40), &test_value("foo at 0x40"))?;
        writer.finish_write(Lsn(0x40));

        //assert_current_logical_size(&tline, Lsn(0x40));

        // Branch the history, modify relation differently on the new timeline
        tenant.branch_timeline(TIMELINE_ID, NEW_TIMELINE_ID, Some(Lsn(0x30)))?;
        let newtline = tenant
            .get_timeline(NEW_TIMELINE_ID, true)
            .expect("Should have a local timeline");
        let new_writer = newtline.writer();
        new_writer.put(TEST_KEY_A, Lsn(0x40), &test_value("bar at 0x40"))?;
        new_writer.finish_write(Lsn(0x40));

        // Check page contents on both branches
        assert_eq!(
            from_utf8(&tline.get(TEST_KEY_A, Lsn(0x40))?)?,
            "foo at 0x40"
        );
        assert_eq!(
            from_utf8(&newtline.get(TEST_KEY_A, Lsn(0x40))?)?,
            "bar at 0x40"
        );
        assert_eq!(
            from_utf8(&newtline.get(TEST_KEY_B, Lsn(0x40))?)?,
            "foobar at 0x20"
        );

        //assert_current_logical_size(&tline, Lsn(0x40));

        Ok(())
    }

    async fn make_some_layers(tline: &Timeline, start_lsn: Lsn) -> anyhow::Result<()> {
        let mut lsn = start_lsn;
        #[allow(non_snake_case)]
        {
            let writer = tline.writer();
            // Create a relation on the timeline
            writer.put(
                *TEST_KEY,
                lsn,
                &Value::Image(TEST_IMG(&format!("foo at {}", lsn))),
            )?;
            writer.finish_write(lsn);
            lsn += 0x10;
            writer.put(
                *TEST_KEY,
                lsn,
                &Value::Image(TEST_IMG(&format!("foo at {}", lsn))),
            )?;
            writer.finish_write(lsn);
            lsn += 0x10;
        }
        tline.checkpoint(CheckpointConfig::Forced).await?;
        {
            let writer = tline.writer();
            writer.put(
                *TEST_KEY,
                lsn,
                &Value::Image(TEST_IMG(&format!("foo at {}", lsn))),
            )?;
            writer.finish_write(lsn);
            lsn += 0x10;
            writer.put(
                *TEST_KEY,
                lsn,
                &Value::Image(TEST_IMG(&format!("foo at {}", lsn))),
            )?;
            writer.finish_write(lsn);
        }
        tline.checkpoint(CheckpointConfig::Forced).await
    }

    #[tokio::test]
    async fn test_prohibit_branch_creation_on_garbage_collected_data() -> anyhow::Result<()> {
        let tenant =
            TenantHarness::create("test_prohibit_branch_creation_on_garbage_collected_data")?
                .load()
                .await;
        let tline = tenant
            .create_empty_timeline(TIMELINE_ID, Lsn(0), DEFAULT_PG_VERSION)?
            .initialize()?;
        make_some_layers(tline.as_ref(), Lsn(0x20)).await?;

        // this removes layers before lsn 40 (50 minus 10), so there are two remaining layers, image and delta for 31-50
        // FIXME: this doesn't actually remove any layer currently, given how the checkpointing
        // and compaction works. But it does set the 'cutoff' point so that the cross check
        // below should fail.
        tenant
            .gc_iteration(Some(TIMELINE_ID), 0x10, Duration::ZERO, false)
            .await?;

        // try to branch at lsn 25, should fail because we already garbage collected the data
        match tenant.branch_timeline(TIMELINE_ID, NEW_TIMELINE_ID, Some(Lsn(0x25))) {
            Ok(_) => panic!("branching should have failed"),
            Err(err) => {
                assert!(err.to_string().contains("invalid branch start lsn"));
                assert!(err
                    .source()
                    .unwrap()
                    .to_string()
                    .contains("we might've already garbage collected needed data"))
            }
        }

        Ok(())
    }

    #[tokio::test]
    async fn test_prohibit_branch_creation_on_pre_initdb_lsn() -> anyhow::Result<()> {
        let tenant = TenantHarness::create("test_prohibit_branch_creation_on_pre_initdb_lsn")?
            .load()
            .await;

        tenant
            .create_empty_timeline(TIMELINE_ID, Lsn(0x50), DEFAULT_PG_VERSION)?
            .initialize()?;
        // try to branch at lsn 0x25, should fail because initdb lsn is 0x50
        match tenant.branch_timeline(TIMELINE_ID, NEW_TIMELINE_ID, Some(Lsn(0x25))) {
            Ok(_) => panic!("branching should have failed"),
            Err(err) => {
                assert!(&err.to_string().contains("invalid branch start lsn"));
                assert!(&err
                    .source()
                    .unwrap()
                    .to_string()
                    .contains("is earlier than latest GC horizon"));
            }
        }

        Ok(())
    }

    /*
    // FIXME: This currently fails to error out. Calling GC doesn't currently
    // remove the old value, we'd need to work a little harder
    #[tokio::test]
    async fn test_prohibit_get_for_garbage_collected_data() -> anyhow::Result<()> {
        let repo =
            RepoHarness::create("test_prohibit_get_for_garbage_collected_data")?
            .load();

        let tline = repo.create_empty_timeline(TIMELINE_ID, Lsn(0), DEFAULT_PG_VERSION)?;
        make_some_layers(tline.as_ref(), Lsn(0x20)).await?;

        repo.gc_iteration(Some(TIMELINE_ID), 0x10, Duration::ZERO, false)?;
        let latest_gc_cutoff_lsn = tline.get_latest_gc_cutoff_lsn();
        assert!(*latest_gc_cutoff_lsn > Lsn(0x25));
        match tline.get(*TEST_KEY, Lsn(0x25)) {
            Ok(_) => panic!("request for page should have failed"),
            Err(err) => assert!(err.to_string().contains("not found at")),
        }
        Ok(())
    }
     */

    #[tokio::test]
    async fn test_retain_data_in_parent_which_is_needed_for_child() -> anyhow::Result<()> {
        let tenant = TenantHarness::create("test_retain_data_in_parent_which_is_needed_for_child")?
            .load()
            .await;
        let tline = tenant
            .create_empty_timeline(TIMELINE_ID, Lsn(0), DEFAULT_PG_VERSION)?
            .initialize()?;
        make_some_layers(tline.as_ref(), Lsn(0x20)).await?;

        tenant.branch_timeline(TIMELINE_ID, NEW_TIMELINE_ID, Some(Lsn(0x40)))?;
        let newtline = tenant
            .get_timeline(NEW_TIMELINE_ID, true)
            .expect("Should have a local timeline");
        // this removes layers before lsn 40 (50 minus 10), so there are two remaining layers, image and delta for 31-50
        tenant
            .gc_iteration(Some(TIMELINE_ID), 0x10, Duration::ZERO, false)
            .await?;
        assert!(newtline.get(*TEST_KEY, Lsn(0x25)).is_ok());

        Ok(())
    }
    #[tokio::test]
    async fn test_parent_keeps_data_forever_after_branching() -> anyhow::Result<()> {
        let tenant = TenantHarness::create("test_parent_keeps_data_forever_after_branching")?
            .load()
            .await;
        let tline = tenant
            .create_empty_timeline(TIMELINE_ID, Lsn(0), DEFAULT_PG_VERSION)?
            .initialize()?;
        make_some_layers(tline.as_ref(), Lsn(0x20)).await?;

        tenant.branch_timeline(TIMELINE_ID, NEW_TIMELINE_ID, Some(Lsn(0x40)))?;
        let newtline = tenant
            .get_timeline(NEW_TIMELINE_ID, true)
            .expect("Should have a local timeline");

        make_some_layers(newtline.as_ref(), Lsn(0x60)).await?;

        // run gc on parent
        tenant
            .gc_iteration(Some(TIMELINE_ID), 0x10, Duration::ZERO, false)
            .await?;

        // Check that the data is still accessible on the branch.
        assert_eq!(
            newtline.get(*TEST_KEY, Lsn(0x50))?,
            TEST_IMG(&format!("foo at {}", Lsn(0x40)))
        );

        Ok(())
    }

    #[tokio::test]
    async fn timeline_load() -> anyhow::Result<()> {
        const TEST_NAME: &str = "timeline_load";
        let harness = TenantHarness::create(TEST_NAME)?;
        {
            let tenant = harness.load().await;
            let tline = tenant
                .create_empty_timeline(TIMELINE_ID, Lsn(0x8000), DEFAULT_PG_VERSION)?
                .initialize()?;
            make_some_layers(tline.as_ref(), Lsn(0x8000)).await?;
            tline.checkpoint(CheckpointConfig::Forced).await?;
        }

        let tenant = harness.load().await;
        tenant
            .get_timeline(TIMELINE_ID, true)
            .expect("cannot load timeline");

        Ok(())
    }

    #[tokio::test]
    async fn timeline_load_with_ancestor() -> anyhow::Result<()> {
        const TEST_NAME: &str = "timeline_load_with_ancestor";
        let harness = TenantHarness::create(TEST_NAME)?;
        // create two timelines
        {
            let tenant = harness.load().await;
            let tline = tenant
                .create_empty_timeline(TIMELINE_ID, Lsn(0), DEFAULT_PG_VERSION)?
                .initialize()?;

            make_some_layers(tline.as_ref(), Lsn(0x20)).await?;
            tline.checkpoint(CheckpointConfig::Forced).await?;

            tenant.branch_timeline(TIMELINE_ID, NEW_TIMELINE_ID, Some(Lsn(0x40)))?;

            let newtline = tenant
                .get_timeline(NEW_TIMELINE_ID, true)
                .expect("Should have a local timeline");

            make_some_layers(newtline.as_ref(), Lsn(0x60)).await?;
            tline.checkpoint(CheckpointConfig::Forced).await?;
        }

        // check that both of them are initially unloaded
        let tenant = harness.load().await;

        // check that both, child and ancestor are loaded
        let _child_tline = tenant
            .get_timeline(NEW_TIMELINE_ID, true)
            .expect("cannot get child timeline loaded");

        let _ancestor_tline = tenant
            .get_timeline(TIMELINE_ID, true)
            .expect("cannot get ancestor timeline loaded");

        Ok(())
    }

    #[tokio::test]
    async fn corrupt_metadata() -> anyhow::Result<()> {
        const TEST_NAME: &str = "corrupt_metadata";
        let harness = TenantHarness::create(TEST_NAME)?;
        let tenant = harness.load().await;

        tenant
            .create_empty_timeline(TIMELINE_ID, Lsn(0), DEFAULT_PG_VERSION)?
            .initialize()?;
        drop(tenant);

        let metadata_path = harness.timeline_path(&TIMELINE_ID).join(METADATA_FILE_NAME);

        assert!(metadata_path.is_file());

        let mut metadata_bytes = std::fs::read(&metadata_path)?;
        assert_eq!(metadata_bytes.len(), 512);
        metadata_bytes[8] ^= 1;
        std::fs::write(metadata_path, metadata_bytes)?;

        let err = harness.try_load().await.err().expect("should fail");
        assert!(err
            .to_string()
            .starts_with("Failed to parse metadata bytes from path"));

        let mut found_error_message = false;
        let mut err_source = err.source();
        while let Some(source) = err_source {
            if source.to_string() == "metadata checksum mismatch" {
                found_error_message = true;
                break;
            }
            err_source = source.source();
        }
        assert!(
            found_error_message,
            "didn't find the corrupted metadata error"
        );

        Ok(())
    }

    #[tokio::test]
    async fn test_images() -> anyhow::Result<()> {
        let tenant = TenantHarness::create("test_images")?.load().await;
        let tline = tenant
            .create_empty_timeline(TIMELINE_ID, Lsn(0), DEFAULT_PG_VERSION)?
            .initialize()?;

        let writer = tline.writer();
        writer.put(*TEST_KEY, Lsn(0x10), &Value::Image(TEST_IMG("foo at 0x10")))?;
        writer.finish_write(Lsn(0x10));
        drop(writer);

        tline.checkpoint(CheckpointConfig::Forced).await?;
        tline.compact().await?;

        let writer = tline.writer();
        writer.put(*TEST_KEY, Lsn(0x20), &Value::Image(TEST_IMG("foo at 0x20")))?;
        writer.finish_write(Lsn(0x20));
        drop(writer);

        tline.checkpoint(CheckpointConfig::Forced).await?;
        tline.compact().await?;

        let writer = tline.writer();
        writer.put(*TEST_KEY, Lsn(0x30), &Value::Image(TEST_IMG("foo at 0x30")))?;
        writer.finish_write(Lsn(0x30));
        drop(writer);

        tline.checkpoint(CheckpointConfig::Forced).await?;
        tline.compact().await?;

        let writer = tline.writer();
        writer.put(*TEST_KEY, Lsn(0x40), &Value::Image(TEST_IMG("foo at 0x40")))?;
        writer.finish_write(Lsn(0x40));
        drop(writer);

        tline.checkpoint(CheckpointConfig::Forced).await?;
        tline.compact().await?;

        assert_eq!(tline.get(*TEST_KEY, Lsn(0x10))?, TEST_IMG("foo at 0x10"));
        assert_eq!(tline.get(*TEST_KEY, Lsn(0x1f))?, TEST_IMG("foo at 0x10"));
        assert_eq!(tline.get(*TEST_KEY, Lsn(0x20))?, TEST_IMG("foo at 0x20"));
        assert_eq!(tline.get(*TEST_KEY, Lsn(0x30))?, TEST_IMG("foo at 0x30"));
        assert_eq!(tline.get(*TEST_KEY, Lsn(0x40))?, TEST_IMG("foo at 0x40"));

        Ok(())
    }

    //
    // Insert 1000 key-value pairs with increasing keys, checkpoint,
    // repeat 50 times.
    //
    #[tokio::test]
    async fn test_bulk_insert() -> anyhow::Result<()> {
        let tenant = TenantHarness::create("test_bulk_insert")?.load().await;
        let tline = tenant
            .create_empty_timeline(TIMELINE_ID, Lsn(0), DEFAULT_PG_VERSION)?
            .initialize()?;

        let mut lsn = Lsn(0x10);

        let mut keyspace = KeySpaceAccum::new();

        let mut test_key = Key::from_hex("012222222233333333444444445500000000").unwrap();
        let mut blknum = 0;
        for _ in 0..50 {
            for _ in 0..10000 {
                test_key.field6 = blknum;
                let writer = tline.writer();
                writer.put(
                    test_key,
                    lsn,
                    &Value::Image(TEST_IMG(&format!("{} at {}", blknum, lsn))),
                )?;
                writer.finish_write(lsn);
                drop(writer);

                keyspace.add_key(test_key);

                lsn = Lsn(lsn.0 + 0x10);
                blknum += 1;
            }

            let cutoff = tline.get_last_record_lsn();

            tline.update_gc_info(Vec::new(), cutoff, Duration::ZERO)?;
            tline.checkpoint(CheckpointConfig::Forced).await?;
            tline.compact().await?;
            tline.gc().await?;
        }

        Ok(())
    }

    #[tokio::test]
    async fn test_random_updates() -> anyhow::Result<()> {
        let tenant = TenantHarness::create("test_random_updates")?.load().await;
        let tline = tenant
            .create_empty_timeline(TIMELINE_ID, Lsn(0), DEFAULT_PG_VERSION)?
            .initialize()?;

        const NUM_KEYS: usize = 1000;

        let mut test_key = Key::from_hex("012222222233333333444444445500000000").unwrap();

        let mut keyspace = KeySpaceAccum::new();

        // Track when each page was last modified. Used to assert that
        // a read sees the latest page version.
        let mut updated = [Lsn(0); NUM_KEYS];

        let mut lsn = Lsn(0);
        #[allow(clippy::needless_range_loop)]
        for blknum in 0..NUM_KEYS {
            lsn = Lsn(lsn.0 + 0x10);
            test_key.field6 = blknum as u32;
            let writer = tline.writer();
            writer.put(
                test_key,
                lsn,
                &Value::Image(TEST_IMG(&format!("{} at {}", blknum, lsn))),
            )?;
            writer.finish_write(lsn);
            updated[blknum] = lsn;
            drop(writer);

            keyspace.add_key(test_key);
        }

        for _ in 0..50 {
            for _ in 0..NUM_KEYS {
                lsn = Lsn(lsn.0 + 0x10);
                let blknum = thread_rng().gen_range(0..NUM_KEYS);
                test_key.field6 = blknum as u32;
                let writer = tline.writer();
                writer.put(
                    test_key,
                    lsn,
                    &Value::Image(TEST_IMG(&format!("{} at {}", blknum, lsn))),
                )?;
                writer.finish_write(lsn);
                drop(writer);
                updated[blknum] = lsn;
            }

            // Read all the blocks
            for (blknum, last_lsn) in updated.iter().enumerate() {
                test_key.field6 = blknum as u32;
                assert_eq!(
                    tline.get(test_key, lsn)?,
                    TEST_IMG(&format!("{} at {}", blknum, last_lsn))
                );
            }

            // Perform a cycle of checkpoint, compaction, and GC
            println!("checkpointing {}", lsn);
            let cutoff = tline.get_last_record_lsn();
            tline.update_gc_info(Vec::new(), cutoff, Duration::ZERO)?;
            tline.checkpoint(CheckpointConfig::Forced).await?;
            tline.compact().await?;
            tline.gc().await?;
        }

        Ok(())
    }

    #[tokio::test]
    async fn test_traverse_branches() -> anyhow::Result<()> {
        let tenant = TenantHarness::create("test_traverse_branches")?
            .load()
            .await;
        let mut tline = tenant
            .create_empty_timeline(TIMELINE_ID, Lsn(0), DEFAULT_PG_VERSION)?
            .initialize()?;

        const NUM_KEYS: usize = 1000;

        let mut test_key = Key::from_hex("012222222233333333444444445500000000").unwrap();

        let mut keyspace = KeySpaceAccum::new();

        // Track when each page was last modified. Used to assert that
        // a read sees the latest page version.
        let mut updated = [Lsn(0); NUM_KEYS];

        let mut lsn = Lsn(0);
        #[allow(clippy::needless_range_loop)]
        for blknum in 0..NUM_KEYS {
            lsn = Lsn(lsn.0 + 0x10);
            test_key.field6 = blknum as u32;
            let writer = tline.writer();
            writer.put(
                test_key,
                lsn,
                &Value::Image(TEST_IMG(&format!("{} at {}", blknum, lsn))),
            )?;
            writer.finish_write(lsn);
            updated[blknum] = lsn;
            drop(writer);

            keyspace.add_key(test_key);
        }

        let mut tline_id = TIMELINE_ID;
        for _ in 0..50 {
            let new_tline_id = TimelineId::generate();
            tenant.branch_timeline(tline_id, new_tline_id, Some(lsn))?;
            tline = tenant
                .get_timeline(new_tline_id, true)
                .expect("Should have the branched timeline");
            tline_id = new_tline_id;

            for _ in 0..NUM_KEYS {
                lsn = Lsn(lsn.0 + 0x10);
                let blknum = thread_rng().gen_range(0..NUM_KEYS);
                test_key.field6 = blknum as u32;
                let writer = tline.writer();
                writer.put(
                    test_key,
                    lsn,
                    &Value::Image(TEST_IMG(&format!("{} at {}", blknum, lsn))),
                )?;
                println!("updating {} at {}", blknum, lsn);
                writer.finish_write(lsn);
                drop(writer);
                updated[blknum] = lsn;
            }

            // Read all the blocks
            for (blknum, last_lsn) in updated.iter().enumerate() {
                test_key.field6 = blknum as u32;
                assert_eq!(
                    tline.get(test_key, lsn)?,
                    TEST_IMG(&format!("{} at {}", blknum, last_lsn))
                );
            }

            // Perform a cycle of checkpoint, compaction, and GC
            println!("checkpointing {}", lsn);
            let cutoff = tline.get_last_record_lsn();
            tline.update_gc_info(Vec::new(), cutoff, Duration::ZERO)?;
            tline.checkpoint(CheckpointConfig::Forced).await?;
            tline.compact().await?;
            tline.gc().await?;
        }

        Ok(())
    }

    #[tokio::test]
    async fn test_traverse_ancestors() -> anyhow::Result<()> {
        let tenant = TenantHarness::create("test_traverse_ancestors")?
            .load()
            .await;
        let mut tline = tenant
            .create_empty_timeline(TIMELINE_ID, Lsn(0), DEFAULT_PG_VERSION)?
            .initialize()?;

        const NUM_KEYS: usize = 100;
        const NUM_TLINES: usize = 50;

        let mut test_key = Key::from_hex("012222222233333333444444445500000000").unwrap();
        // Track page mutation lsns across different timelines.
        let mut updated = [[Lsn(0); NUM_KEYS]; NUM_TLINES];

        let mut lsn = Lsn(0);
        let mut tline_id = TIMELINE_ID;

        #[allow(clippy::needless_range_loop)]
        for idx in 0..NUM_TLINES {
            let new_tline_id = TimelineId::generate();
            tenant.branch_timeline(tline_id, new_tline_id, Some(lsn))?;
            tline = tenant
                .get_timeline(new_tline_id, true)
                .expect("Should have the branched timeline");
            tline_id = new_tline_id;

            for _ in 0..NUM_KEYS {
                lsn = Lsn(lsn.0 + 0x10);
                let blknum = thread_rng().gen_range(0..NUM_KEYS);
                test_key.field6 = blknum as u32;
                let writer = tline.writer();
                writer.put(
                    test_key,
                    lsn,
                    &Value::Image(TEST_IMG(&format!("{} {} at {}", idx, blknum, lsn))),
                )?;
                println!("updating [{}][{}] at {}", idx, blknum, lsn);
                writer.finish_write(lsn);
                drop(writer);
                updated[idx][blknum] = lsn;
            }
        }

        // Read pages from leaf timeline across all ancestors.
        for (idx, lsns) in updated.iter().enumerate() {
            for (blknum, lsn) in lsns.iter().enumerate() {
                // Skip empty mutations.
                if lsn.0 == 0 {
                    continue;
                }
                println!("checking [{idx}][{blknum}] at {lsn}");
                test_key.field6 = blknum as u32;
                assert_eq!(
                    tline.get(test_key, *lsn)?,
                    TEST_IMG(&format!("{idx} {blknum} at {lsn}"))
                );
            }
        }
        Ok(())
    }
}<|MERGE_RESOLUTION|>--- conflicted
+++ resolved
@@ -167,25 +167,19 @@
 impl UninitializedTimeline<'_> {
     /// Ensures timeline data is valid, loads it into pageserver's memory and removes
     /// uninit mark file on success.
-<<<<<<< HEAD
     ///
     /// The new timeline is initialized in Active state, and its background jobs are
     /// started
-=======
->>>>>>> baa8d5a1
     pub fn initialize(self) -> anyhow::Result<Arc<Timeline>> {
         let mut timelines = self.owning_tenant.timelines.lock().unwrap();
         self.initialize_with_lock(&mut timelines, true, true)
     }
 
     /// Like `initialize`, but the caller is already holding lock on Tenant::timelines.
-<<<<<<< HEAD
     /// If `launch_wal_receiver` is false, the WAL receiver not launched, even though
     /// timeline is initialized in Active state. This is used during tenant load and
     /// attach, where the WAL receivers are launched only after all the timelines have
     /// been initialized.
-=======
->>>>>>> baa8d5a1
     fn initialize_with_lock(
         mut self,
         timelines: &mut HashMap<TimelineId, Arc<Timeline>>,
@@ -376,7 +370,6 @@
     }
 }
 
-<<<<<<< HEAD
 // We should not blindly overwrite local metadata with remote one.
 // For example, consider the following case:
 //     Checkpoint comes, we update local metadata and start upload task but after that
@@ -448,10 +441,6 @@
     remote_metadata: TimelineMetadata,
 }
 
-/// A repository corresponds to one .neon directory. One repository holds multiple
-/// timelines, forked off from the same initial call to 'initdb'.
-=======
->>>>>>> baa8d5a1
 impl Tenant {
     /// Yet another helper for timeline initialization.
     /// Contains common part for `load_local_timeline` and `load_remote_timeline`
