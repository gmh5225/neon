--- conflicted
+++ resolved
@@ -478,7 +478,6 @@
             return;
         }
 
-<<<<<<< HEAD
         // We will only do I/O on drop if our Timeline still exists.  Otherwise, we may safely
         // leave garbage layers behind to be cleaned up the next time this Timeline is instantiated.
         let timeline = match self.timeline.upgrade() {
@@ -495,11 +494,8 @@
         };
 
         // If timeline is alive, we can construct a span with IDs for this function.
-        let span = tracing::info_span!(parent: None, "layer_gc", tenant_id = %timeline.tenant_shard_id.tenant_id, shard_id=%timeline.tenant_shard_id.shard_slug(), timeline_id = %timeline.timeline_id);
+        let span = tracing::info_span!(parent: None, "layer_delete", tenant_id = %timeline.tenant_shard_id.tenant_id, shard_id=%timeline.tenant_shard_id.shard_slug(), timeline_id = %timeline.timeline_id);
         let path = self.build_local_path(&timeline.tenant_shard_id, &timeline.timeline_id);
-=======
-        let span = tracing::info_span!(parent: None, "layer_delete", tenant_id = %self.layer_desc().tenant_shard_id.tenant_id, shard_id=%self.layer_desc().tenant_shard_id.shard_slug(), timeline_id = %self.layer_desc().timeline_id);
->>>>>>> 52718bb8
 
         let file_name = self.layer_desc().filename();
         let file_size = self.layer_desc().file_size;
@@ -597,7 +593,6 @@
         }
     }
 
-<<<<<<< HEAD
     /// Use our weak ref to Timeline to build a local file path: this will
     /// fail if our parent Timeline has been destroyed: layers should not
     /// do any I/O after this point, and therefore not require knowledge of path.
@@ -621,19 +616,10 @@
             .join(self.desc.filename().to_string())
     }
 
-    fn garbage_collect_on_drop(&self) {
-        let res = self.wanted_garbage_collected.compare_exchange(
-            false,
-            true,
-            Ordering::Release,
-            Ordering::Relaxed,
-        );
-=======
     fn delete_on_drop(&self) {
         let res =
             self.wanted_deleted
                 .compare_exchange(false, true, Ordering::Release, Ordering::Relaxed);
->>>>>>> 52718bb8
 
         if res.is_ok() {
             LAYER_IMPL_METRICS.inc_started_deletes();
