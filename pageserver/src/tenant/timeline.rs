pub mod delete;
mod eviction_task;
pub mod layer_manager;
mod logical_size;
pub mod span;
pub mod uninit;
mod walreceiver;

use anyhow::{anyhow, bail, ensure, Context, Result};
use bytes::Bytes;
use fail::fail_point;
use futures::StreamExt;
use itertools::Itertools;
use pageserver_api::models::{
    DownloadRemoteLayersTaskInfo, DownloadRemoteLayersTaskSpawnRequest,
    DownloadRemoteLayersTaskState, LayerMapInfo, LayerResidenceEventReason, LayerResidenceStatus,
    TimelineState,
};
use remote_storage::GenericRemoteStorage;
use serde_with::serde_as;
use storage_broker::BrokerClientChannel;
use tokio::runtime::Handle;
use tokio::sync::{oneshot, watch, TryAcquireError};
use tokio_util::sync::CancellationToken;
use tracing::*;
use utils::id::TenantTimelineId;

use std::cmp::{max, min, Ordering};
use std::collections::{BinaryHeap, HashMap, HashSet};
use std::fs;
use std::ops::{Deref, Range};
use std::path::{Path, PathBuf};
use std::pin::pin;
use std::sync::atomic::Ordering as AtomicOrdering;
use std::sync::{Arc, Mutex, RwLock, Weak};
use std::time::{Duration, Instant, SystemTime};

use crate::context::{
    AccessStatsBehavior, DownloadBehavior, RequestContext, RequestContextBuilder,
};
use crate::deletion_queue::DeletionQueueClient;
use crate::tenant::remote_timeline_client::{self, index::LayerFileMetadata};
use crate::tenant::storage_layer::delta_layer::DeltaEntry;
use crate::tenant::storage_layer::{
    DeltaFileName, DeltaLayerWriter, ImageFileName, ImageLayerWriter, InMemoryLayer,
    LayerAccessStats, LayerFileName, RemoteLayer,
};
use crate::tenant::timeline::logical_size::CurrentLogicalSize;
use crate::tenant::{
    ephemeral_file::is_ephemeral_file,
    layer_map::{LayerMap, SearchResult},
    metadata::{save_metadata, TimelineMetadata},
    par_fsync,
    storage_layer::{PersistentLayer, ValueReconstructResult, ValueReconstructState},
};

use crate::config::PageServerConf;
use crate::keyspace::{KeyPartitioning, KeySpace, KeySpaceRandomAccum};
use crate::metrics::{
    TimelineMetrics, MATERIALIZED_PAGE_CACHE_HIT, MATERIALIZED_PAGE_CACHE_HIT_DIRECT,
    RECONSTRUCT_TIME, UNEXPECTED_ONDEMAND_DOWNLOADS,
};
use crate::pgdatadir_mapping::LsnForTimestamp;
use crate::pgdatadir_mapping::{is_rel_fsm_block_key, is_rel_vm_block_key};
use crate::pgdatadir_mapping::{BlockNumber, CalculateLogicalSizeError};
use crate::tenant::config::{EvictionPolicy, TenantConfOpt};
use pageserver_api::reltag::RelTag;

use postgres_connection::PgConnectionConfig;
use postgres_ffi::to_pg_timestamp;
use utils::{
    completion,
    id::{TenantId, TimelineId},
    lsn::{AtomicLsn, Lsn, RecordLsn},
    seqwait::SeqWait,
    simple_rcu::{Rcu, RcuReadGuard},
};

use crate::page_cache;
use crate::repository::GcResult;
use crate::repository::{Key, Value};
use crate::task_mgr::TaskKind;
use crate::walredo::WalRedoManager;
use crate::METADATA_FILE_NAME;
use crate::ZERO_PAGE;
use crate::{is_temporary, task_mgr};

use self::delete::DeleteTimelineFlow;
pub(super) use self::eviction_task::EvictionTaskTenantState;
use self::eviction_task::EvictionTaskTimelineState;
use self::layer_manager::LayerManager;
use self::logical_size::LogicalSize;
use self::walreceiver::{WalReceiver, WalReceiverConf};

use super::config::TenantConf;
use super::remote_timeline_client::index::IndexPart;
use super::remote_timeline_client::RemoteTimelineClient;
use super::storage_layer::{
    AsLayerDesc, DeltaLayer, ImageLayer, Layer, LayerAccessStatsReset, PersistentLayerDesc,
};

#[derive(Debug, PartialEq, Eq, Clone, Copy)]
pub(super) enum FlushLoopState {
    NotStarted,
    Running {
        #[cfg(test)]
        expect_initdb_optimization: bool,
        #[cfg(test)]
        initdb_optimization_count: usize,
    },
    Exited,
}

/// Wrapper for key range to provide reverse ordering by range length for BinaryHeap
#[derive(Debug, Clone, PartialEq, Eq)]
pub struct Hole {
    key_range: Range<Key>,
    coverage_size: usize,
}

impl Ord for Hole {
    fn cmp(&self, other: &Self) -> Ordering {
        other.coverage_size.cmp(&self.coverage_size) // inverse order
    }
}

impl PartialOrd for Hole {
    fn partial_cmp(&self, other: &Self) -> Option<Ordering> {
        Some(self.cmp(other))
    }
}

/// Temporary function for immutable storage state refactor, ensures we are dropping mutex guard instead of other things.
/// Can be removed after all refactors are done.
fn drop_rlock<T>(rlock: tokio::sync::OwnedRwLockReadGuard<T>) {
    drop(rlock)
}

/// Temporary function for immutable storage state refactor, ensures we are dropping mutex guard instead of other things.
/// Can be removed after all refactors are done.
fn drop_wlock<T>(rlock: tokio::sync::RwLockWriteGuard<'_, T>) {
    drop(rlock)
}

/// The outward-facing resources required to build a Timeline
pub struct TimelineResources {
    pub remote_client: Option<RemoteTimelineClient>,
<<<<<<< HEAD
    pub deletion_queue_client: Option<DeletionQueueClient>,
=======
>>>>>>> 0b001a00
}

pub struct Timeline {
    conf: &'static PageServerConf,
    tenant_conf: Arc<RwLock<TenantConfOpt>>,

    myself: Weak<Self>,

    pub tenant_id: TenantId,
    pub timeline_id: TimelineId,

    pub pg_version: u32,

    /// The tuple has two elements.
    /// 1. `LayerFileManager` keeps track of the various physical representations of the layer files (inmem, local, remote).
    /// 2. `LayerMap`, the acceleration data structure for `get_reconstruct_data`.
    ///
    /// `LayerMap` maps out the `(PAGE,LSN) / (KEY,LSN)` space, which is composed of `(KeyRange, LsnRange)` rectangles.
    /// We describe these rectangles through the `PersistentLayerDesc` struct.
    ///
    /// When we want to reconstruct a page, we first find the `PersistentLayerDesc`'s that we need for page reconstruction,
    /// using `LayerMap`. Then, we use `LayerFileManager` to get the `PersistentLayer`'s that correspond to the
    /// `PersistentLayerDesc`'s.
    ///
    /// Hence, it's important to keep things coherent. The `LayerFileManager` must always have an entry for all
    /// `PersistentLayerDesc`'s in the `LayerMap`. If it doesn't, `LayerFileManager::get_from_desc` will panic at
    /// runtime, e.g., during page reconstruction.
    ///
    /// In the future, we'll be able to split up the tuple of LayerMap and `LayerFileManager`,
    /// so that e.g. on-demand-download/eviction, and layer spreading, can operate just on `LayerFileManager`.
    pub(crate) layers: Arc<tokio::sync::RwLock<LayerManager>>,

    /// Set of key ranges which should be covered by image layers to
    /// allow GC to remove old layers. This set is created by GC and its cutoff LSN is also stored.
    /// It is used by compaction task when it checks if new image layer should be created.
    /// Newly created image layer doesn't help to remove the delta layer, until the
    /// newly created image layer falls off the PITR horizon. So on next GC cycle,
    /// gc_timeline may still want the new image layer to be created. To avoid redundant
    /// image layers creation we should check if image layer exists but beyond PITR horizon.
    /// This is why we need remember GC cutoff LSN.
    ///
    wanted_image_layers: Mutex<Option<(Lsn, KeySpace)>>,

    last_freeze_at: AtomicLsn,
    // Atomic would be more appropriate here.
    last_freeze_ts: RwLock<Instant>,

    // WAL redo manager
    walredo_mgr: Arc<dyn WalRedoManager + Sync + Send>,

    /// Remote storage client.
    /// See [`remote_timeline_client`](super::remote_timeline_client) module comment for details.
    pub remote_client: Option<Arc<RemoteTimelineClient>>,

    /// Deletion queue: a global queue, separate to the remote storage queue's
    deletion_queue_client: Option<Arc<DeletionQueueClient>>,

    // What page versions do we hold in the repository? If we get a
    // request > last_record_lsn, we need to wait until we receive all
    // the WAL up to the request. The SeqWait provides functions for
    // that. TODO: If we get a request for an old LSN, such that the
    // versions have already been garbage collected away, we should
    // throw an error, but we don't track that currently.
    //
    // last_record_lsn.load().last points to the end of last processed WAL record.
    //
    // We also remember the starting point of the previous record in
    // 'last_record_lsn.load().prev'. It's used to set the xl_prev pointer of the
    // first WAL record when the node is started up. But here, we just
    // keep track of it.
    last_record_lsn: SeqWait<RecordLsn, Lsn>,

    // All WAL records have been processed and stored durably on files on
    // local disk, up to this LSN. On crash and restart, we need to re-process
    // the WAL starting from this point.
    //
    // Some later WAL records might have been processed and also flushed to disk
    // already, so don't be surprised to see some, but there's no guarantee on
    // them yet.
    disk_consistent_lsn: AtomicLsn,

    // Parent timeline that this timeline was branched from, and the LSN
    // of the branch point.
    ancestor_timeline: Option<Arc<Timeline>>,
    ancestor_lsn: Lsn,

    pub(super) metrics: TimelineMetrics,

    /// Ensures layers aren't frozen by checkpointer between
    /// [`Timeline::get_layer_for_write`] and layer reads.
    /// Locked automatically by [`TimelineWriter`] and checkpointer.
    /// Must always be acquired before the layer map/individual layer lock
    /// to avoid deadlock.
    write_lock: tokio::sync::Mutex<()>,

    /// Used to avoid multiple `flush_loop` tasks running
    pub(super) flush_loop_state: Mutex<FlushLoopState>,

    /// layer_flush_start_tx can be used to wake up the layer-flushing task.
    /// The value is a counter, incremented every time a new flush cycle is requested.
    /// The flush cycle counter is sent back on the layer_flush_done channel when
    /// the flush finishes. You can use that to wait for the flush to finish.
    layer_flush_start_tx: tokio::sync::watch::Sender<u64>,
    /// to be notified when layer flushing has finished, subscribe to the layer_flush_done channel
    layer_flush_done_tx: tokio::sync::watch::Sender<(u64, anyhow::Result<()>)>,

    /// Layer removal lock.
    /// A lock to ensure that no layer of the timeline is removed concurrently by other tasks.
    /// This lock is acquired in [`Timeline::gc`] and [`Timeline::compact`].
    /// This is an `Arc<Mutex>` lock because we need an owned
    /// lock guard in functions that will be spawned to tokio I/O pool (which requires `'static`).
    /// Note that [`DeleteTimelineFlow`] uses `delete_progress` field.
    pub(super) layer_removal_cs: Arc<tokio::sync::Mutex<()>>,

    // Needed to ensure that we can't create a branch at a point that was already garbage collected
    pub latest_gc_cutoff_lsn: Rcu<Lsn>,

    // List of child timelines and their branch points. This is needed to avoid
    // garbage collecting data that is still needed by the child timelines.
    pub gc_info: std::sync::RwLock<GcInfo>,

    // It may change across major versions so for simplicity
    // keep it after running initdb for a timeline.
    // It is needed in checks when we want to error on some operations
    // when they are requested for pre-initdb lsn.
    // It can be unified with latest_gc_cutoff_lsn under some "first_valid_lsn",
    // though let's keep them both for better error visibility.
    pub initdb_lsn: Lsn,

    /// When did we last calculate the partitioning?
    partitioning: Mutex<(KeyPartitioning, Lsn)>,

    /// Configuration: how often should the partitioning be recalculated.
    repartition_threshold: u64,

    /// Current logical size of the "datadir", at the last LSN.
    current_logical_size: LogicalSize,

    /// Information about the last processed message by the WAL receiver,
    /// or None if WAL receiver has not received anything for this timeline
    /// yet.
    pub last_received_wal: Mutex<Option<WalReceiverInfo>>,
    pub walreceiver: Mutex<Option<WalReceiver>>,

    /// Relation size cache
    pub rel_size_cache: RwLock<HashMap<RelTag, (Lsn, BlockNumber)>>,

    download_all_remote_layers_task_info: RwLock<Option<DownloadRemoteLayersTaskInfo>>,

    state: watch::Sender<TimelineState>,

    /// Prevent two tasks from deleting the timeline at the same time. If held, the
    /// timeline is being deleted. If 'true', the timeline has already been deleted.
    pub delete_progress: Arc<tokio::sync::Mutex<DeleteTimelineFlow>>,

    eviction_task_timeline_state: tokio::sync::Mutex<EvictionTaskTimelineState>,

    /// Barrier to wait before doing initial logical size calculation. Used only during startup.
    initial_logical_size_can_start: Option<completion::Barrier>,

    /// Completion shared between all timelines loaded during startup; used to delay heavier
    /// background tasks until some logical sizes have been calculated.
    initial_logical_size_attempt: Mutex<Option<completion::Completion>>,

    /// Load or creation time information about the disk_consistent_lsn and when the loading
    /// happened. Used for consumption metrics.
    pub(crate) loaded_at: (Lsn, SystemTime),
}

pub struct WalReceiverInfo {
    pub wal_source_connconf: PgConnectionConfig,
    pub last_received_msg_lsn: Lsn,
    pub last_received_msg_ts: u128,
}

///
/// Information about how much history needs to be retained, needed by
/// Garbage Collection.
///
pub struct GcInfo {
    /// Specific LSNs that are needed.
    ///
    /// Currently, this includes all points where child branches have
    /// been forked off from. In the future, could also include
    /// explicit user-defined snapshot points.
    pub retain_lsns: Vec<Lsn>,

    /// In addition to 'retain_lsns', keep everything newer than this
    /// point.
    ///
    /// This is calculated by subtracting 'gc_horizon' setting from
    /// last-record LSN
    ///
    /// FIXME: is this inclusive or exclusive?
    pub horizon_cutoff: Lsn,

    /// In addition to 'retain_lsns' and 'horizon_cutoff', keep everything newer than this
    /// point.
    ///
    /// This is calculated by finding a number such that a record is needed for PITR
    /// if only if its LSN is larger than 'pitr_cutoff'.
    pub pitr_cutoff: Lsn,
}

/// An error happened in a get() operation.
#[derive(thiserror::Error)]
pub enum PageReconstructError {
    #[error(transparent)]
    Other(#[from] anyhow::Error),

    /// The operation would require downloading a layer that is missing locally.
    NeedsDownload(TenantTimelineId, LayerFileName),

    /// The operation was cancelled
    Cancelled,

    /// The ancestor of this is being stopped
    AncestorStopping(TimelineId),

    /// An error happened replaying WAL records
    #[error(transparent)]
    WalRedo(#[from] crate::walredo::WalRedoError),
}

impl std::fmt::Debug for PageReconstructError {
    fn fmt(&self, f: &mut std::fmt::Formatter<'_>) -> Result<(), std::fmt::Error> {
        match self {
            Self::Other(err) => err.fmt(f),
            Self::NeedsDownload(tenant_timeline_id, layer_file_name) => {
                write!(
                    f,
                    "layer {}/{} needs download",
                    tenant_timeline_id,
                    layer_file_name.file_name()
                )
            }
            Self::Cancelled => write!(f, "cancelled"),
            Self::AncestorStopping(timeline_id) => {
                write!(f, "ancestor timeline {timeline_id} is being stopped")
            }
            Self::WalRedo(err) => err.fmt(f),
        }
    }
}

impl std::fmt::Display for PageReconstructError {
    fn fmt(&self, f: &mut std::fmt::Formatter<'_>) -> Result<(), std::fmt::Error> {
        match self {
            Self::Other(err) => err.fmt(f),
            Self::NeedsDownload(tenant_timeline_id, layer_file_name) => {
                write!(
                    f,
                    "layer {}/{} needs download",
                    tenant_timeline_id,
                    layer_file_name.file_name()
                )
            }
            Self::Cancelled => write!(f, "cancelled"),
            Self::AncestorStopping(timeline_id) => {
                write!(f, "ancestor timeline {timeline_id} is being stopped")
            }
            Self::WalRedo(err) => err.fmt(f),
        }
    }
}

#[derive(Clone, Copy)]
pub enum LogicalSizeCalculationCause {
    Initial,
    ConsumptionMetricsSyntheticSize,
    EvictionTaskImitation,
    TenantSizeHandler,
}

/// Public interface functions
impl Timeline {
    /// Get the LSN where this branch was created
    pub fn get_ancestor_lsn(&self) -> Lsn {
        self.ancestor_lsn
    }

    /// Get the ancestor's timeline id
    pub fn get_ancestor_timeline_id(&self) -> Option<TimelineId> {
        self.ancestor_timeline
            .as_ref()
            .map(|ancestor| ancestor.timeline_id)
    }

    /// Lock and get timeline's GC cuttof
    pub fn get_latest_gc_cutoff_lsn(&self) -> RcuReadGuard<Lsn> {
        self.latest_gc_cutoff_lsn.read()
    }

    /// Look up given page version.
    ///
    /// If a remote layer file is needed, it is downloaded as part of this
    /// call.
    ///
    /// NOTE: It is considered an error to 'get' a key that doesn't exist. The
    /// abstraction above this needs to store suitable metadata to track what
    /// data exists with what keys, in separate metadata entries. If a
    /// non-existent key is requested, we may incorrectly return a value from
    /// an ancestor branch, for example, or waste a lot of cycles chasing the
    /// non-existing key.
    ///
    pub async fn get(
        &self,
        key: Key,
        lsn: Lsn,
        ctx: &RequestContext,
    ) -> Result<Bytes, PageReconstructError> {
        if !lsn.is_valid() {
            return Err(PageReconstructError::Other(anyhow::anyhow!("Invalid LSN")));
        }

        // XXX: structured stats collection for layer eviction here.
        trace!(
            "get page request for {}@{} from task kind {:?}",
            key,
            lsn,
            ctx.task_kind()
        );

        // Check the page cache. We will get back the most recent page with lsn <= `lsn`.
        // The cached image can be returned directly if there is no WAL between the cached image
        // and requested LSN. The cached image can also be used to reduce the amount of WAL needed
        // for redo.
        let cached_page_img = match self.lookup_cached_page(&key, lsn) {
            Some((cached_lsn, cached_img)) => {
                match cached_lsn.cmp(&lsn) {
                    Ordering::Less => {} // there might be WAL between cached_lsn and lsn, we need to check
                    Ordering::Equal => {
                        MATERIALIZED_PAGE_CACHE_HIT_DIRECT.inc();
                        return Ok(cached_img); // exact LSN match, return the image
                    }
                    Ordering::Greater => {
                        unreachable!("the returned lsn should never be after the requested lsn")
                    }
                }
                Some((cached_lsn, cached_img))
            }
            None => None,
        };

        let mut reconstruct_state = ValueReconstructState {
            records: Vec::new(),
            img: cached_page_img,
        };

        let timer = crate::metrics::GET_RECONSTRUCT_DATA_TIME.start_timer();
        self.get_reconstruct_data(key, lsn, &mut reconstruct_state, ctx)
            .await?;
        timer.stop_and_record();

        RECONSTRUCT_TIME
            .observe_closure_duration(|| self.reconstruct_value(key, lsn, reconstruct_state))
    }

    /// Get last or prev record separately. Same as get_last_record_rlsn().last/prev.
    pub fn get_last_record_lsn(&self) -> Lsn {
        self.last_record_lsn.load().last
    }

    pub fn get_prev_record_lsn(&self) -> Lsn {
        self.last_record_lsn.load().prev
    }

    /// Atomically get both last and prev.
    pub fn get_last_record_rlsn(&self) -> RecordLsn {
        self.last_record_lsn.load()
    }

    pub fn get_disk_consistent_lsn(&self) -> Lsn {
        self.disk_consistent_lsn.load()
    }

    pub fn get_remote_consistent_lsn(&self) -> Option<Lsn> {
        if let Some(remote_client) = &self.remote_client {
            remote_client.last_uploaded_consistent_lsn()
        } else {
            None
        }
    }

    /// The sum of the file size of all historic layers in the layer map.
    /// This method makes no distinction between local and remote layers.
    /// Hence, the result **does not represent local filesystem usage**.
    pub async fn layer_size_sum(&self) -> u64 {
        let guard = self.layers.read().await;
        let layer_map = guard.layer_map();
        let mut size = 0;
        for l in layer_map.iter_historic_layers() {
            size += l.file_size();
        }
        size
    }

    pub fn resident_physical_size(&self) -> u64 {
        self.metrics.resident_physical_size_gauge.get()
    }

    ///
    /// Wait until WAL has been received and processed up to this LSN.
    ///
    /// You should call this before any of the other get_* or list_* functions. Calling
    /// those functions with an LSN that has been processed yet is an error.
    ///
    pub async fn wait_lsn(
        &self,
        lsn: Lsn,
        _ctx: &RequestContext, /* Prepare for use by cancellation */
    ) -> anyhow::Result<()> {
        anyhow::ensure!(self.is_active(), "Cannot wait for Lsn on inactive timeline");

        // This should never be called from the WAL receiver, because that could lead
        // to a deadlock.
        anyhow::ensure!(
            task_mgr::current_task_kind() != Some(TaskKind::WalReceiverManager),
            "wait_lsn cannot be called in WAL receiver"
        );
        anyhow::ensure!(
            task_mgr::current_task_kind() != Some(TaskKind::WalReceiverConnectionHandler),
            "wait_lsn cannot be called in WAL receiver"
        );
        anyhow::ensure!(
            task_mgr::current_task_kind() != Some(TaskKind::WalReceiverConnectionPoller),
            "wait_lsn cannot be called in WAL receiver"
        );

        let _timer = crate::metrics::WAIT_LSN_TIME.start_timer();

        match self
            .last_record_lsn
            .wait_for_timeout(lsn, self.conf.wait_lsn_timeout)
            .await
        {
            Ok(()) => Ok(()),
            Err(e) => {
                // don't count the time spent waiting for lock below, and also in walreceiver.status(), towards the wait_lsn_time_histo
                drop(_timer);
                let walreceiver_status = {
                    match &*self.walreceiver.lock().unwrap() {
                        None => "stopping or stopped".to_string(),
                        Some(walreceiver) => match walreceiver.status() {
                            Some(status) => status.to_human_readable_string(),
                            None => "Not active".to_string(),
                        },
                    }
                };
                Err(anyhow::Error::new(e).context({
                    format!(
                        "Timed out while waiting for WAL record at LSN {} to arrive, last_record_lsn {} disk consistent LSN={}, WalReceiver status: {}",
                        lsn,
                        self.get_last_record_lsn(),
                        self.get_disk_consistent_lsn(),
                        walreceiver_status,
                    )
                }))
            }
        }
    }

    /// Check that it is valid to request operations with that lsn.
    pub fn check_lsn_is_in_scope(
        &self,
        lsn: Lsn,
        latest_gc_cutoff_lsn: &RcuReadGuard<Lsn>,
    ) -> anyhow::Result<()> {
        ensure!(
            lsn >= **latest_gc_cutoff_lsn,
            "LSN {} is earlier than latest GC horizon {} (we might've already garbage collected needed data)",
            lsn,
            **latest_gc_cutoff_lsn,
        );
        Ok(())
    }

    /// Flush to disk all data that was written with the put_* functions
    #[instrument(skip(self), fields(tenant_id=%self.tenant_id, timeline_id=%self.timeline_id))]
    pub async fn freeze_and_flush(&self) -> anyhow::Result<()> {
        self.freeze_inmem_layer(false).await;
        self.flush_frozen_layers_and_wait().await
    }

    /// Outermost timeline compaction operation; downloads needed layers.
    pub async fn compact(
        self: &Arc<Self>,
        cancel: &CancellationToken,
        ctx: &RequestContext,
    ) -> anyhow::Result<()> {
        const ROUNDS: usize = 2;

        static CONCURRENT_COMPACTIONS: once_cell::sync::Lazy<tokio::sync::Semaphore> =
            once_cell::sync::Lazy::new(|| {
                let total_threads = *task_mgr::BACKGROUND_RUNTIME_WORKER_THREADS;
                let permits = usize::max(
                    1,
                    // while a lot of the work is done on spawn_blocking, we still do
                    // repartitioning in the async context. this should give leave us some workers
                    // unblocked to be blocked on other work, hopefully easing any outside visible
                    // effects of restarts.
                    //
                    // 6/8 is a guess; previously we ran with unlimited 8 and more from
                    // spawn_blocking.
                    (total_threads * 3).checked_div(4).unwrap_or(0),
                );
                assert_ne!(permits, 0, "we will not be adding in permits later");
                assert!(
                    permits < total_threads,
                    "need threads avail for shorter work"
                );
                tokio::sync::Semaphore::new(permits)
            });

        // this wait probably never needs any "long time spent" logging, because we already nag if
        // compaction task goes over it's period (20s) which is quite often in production.
        let _permit = tokio::select! {
            permit = CONCURRENT_COMPACTIONS.acquire() => {
                permit
            },
            _ = cancel.cancelled() => {
                return Ok(());
            }
        };

        let last_record_lsn = self.get_last_record_lsn();

        // Last record Lsn could be zero in case the timeline was just created
        if !last_record_lsn.is_valid() {
            warn!("Skipping compaction for potentially just initialized timeline, it has invalid last record lsn: {last_record_lsn}");
            return Ok(());
        }

        // retry two times to allow first round to find layers which need to be downloaded, then
        // download them, then retry compaction
        for round in 0..ROUNDS {
            // should we error out with the most specific error?
            let last_round = round == ROUNDS - 1;

            let res = self.compact_inner(ctx).await;

            // If `create_image_layers' or `compact_level0` scheduled any
            // uploads or deletions, but didn't update the index file yet,
            // do it now.
            //
            // This isn't necessary for correctness, the remote state is
            // consistent without the uploads and deletions, and we would
            // update the index file on next flush iteration too. But it
            // could take a while until that happens.
            //
            // Additionally, only do this once before we return from this function.
            if last_round || res.is_ok() {
                if let Some(remote_client) = &self.remote_client {
                    remote_client.schedule_index_upload_for_file_changes()?;
                }
            }

            let rls = match res {
                Ok(()) => return Ok(()),
                Err(CompactionError::DownloadRequired(rls)) if !last_round => {
                    // this can be done at most one time before exiting, waiting
                    rls
                }
                Err(CompactionError::DownloadRequired(rls)) => {
                    anyhow::bail!("Compaction requires downloading multiple times (last was {} layers), possibly battling against eviction", rls.len())
                }
                Err(CompactionError::ShuttingDown) => {
                    return Ok(());
                }
                Err(CompactionError::Other(e)) => {
                    return Err(e);
                }
            };

            // this path can be visited in the second round of retrying, if first one found that we
            // must first download some remote layers
            let total = rls.len();

            let mut downloads = rls
                .into_iter()
                .map(|rl| self.download_remote_layer(rl))
                .collect::<futures::stream::FuturesUnordered<_>>();

            let mut failed = 0;

            loop {
                tokio::select! {
                    _ = cancel.cancelled() => anyhow::bail!("Cancelled while downloading remote layers"),
                    res = downloads.next() => {
                        match res {
                            Some(Ok(())) => {},
                            Some(Err(e)) => {
                                warn!("Downloading remote layer for compaction failed: {e:#}");
                                failed += 1;
                            }
                            None => break,
                        }
                    }
                }
            }

            if failed != 0 {
                anyhow::bail!("{failed} out of {total} layers failed to download, retrying later");
            }

            // if everything downloaded fine, lets try again
        }

        unreachable!("retry loop exits")
    }

    /// Compaction which might need to be retried after downloading remote layers.
    async fn compact_inner(self: &Arc<Self>, ctx: &RequestContext) -> Result<(), CompactionError> {
        //
        // High level strategy for compaction / image creation:
        //
        // 1. First, calculate the desired "partitioning" of the
        // currently in-use key space. The goal is to partition the
        // key space into roughly fixed-size chunks, but also take into
        // account any existing image layers, and try to align the
        // chunk boundaries with the existing image layers to avoid
        // too much churn. Also try to align chunk boundaries with
        // relation boundaries.  In principle, we don't know about
        // relation boundaries here, we just deal with key-value
        // pairs, and the code in pgdatadir_mapping.rs knows how to
        // map relations into key-value pairs. But in practice we know
        // that 'field6' is the block number, and the fields 1-5
        // identify a relation. This is just an optimization,
        // though.
        //
        // 2. Once we know the partitioning, for each partition,
        // decide if it's time to create a new image layer. The
        // criteria is: there has been too much "churn" since the last
        // image layer? The "churn" is fuzzy concept, it's a
        // combination of too many delta files, or too much WAL in
        // total in the delta file. Or perhaps: if creating an image
        // file would allow to delete some older files.
        //
        // 3. After that, we compact all level0 delta files if there
        // are too many of them.  While compacting, we also garbage
        // collect any page versions that are no longer needed because
        // of the new image layers we created in step 2.
        //
        // TODO: This high level strategy hasn't been implemented yet.
        // Below are functions compact_level0() and create_image_layers()
        // but they are a bit ad hoc and don't quite work like it's explained
        // above. Rewrite it.
        let layer_removal_cs = Arc::new(self.layer_removal_cs.clone().lock_owned().await);
        // Is the timeline being deleted?
        if self.is_stopping() {
            trace!("Dropping out of compaction on timeline shutdown");
            return Err(CompactionError::ShuttingDown);
        }

        let target_file_size = self.get_checkpoint_distance();

        // Define partitioning schema if needed

        match self
            .repartition(
                self.get_last_record_lsn(),
                self.get_compaction_target_size(),
                ctx,
            )
            .await
        {
            Ok((partitioning, lsn)) => {
                // Disables access_stats updates, so that the files we read remain candidates for eviction after we're done with them
                let image_ctx = RequestContextBuilder::extend(ctx)
                    .access_stats_behavior(AccessStatsBehavior::Skip)
                    .build();

                // 2. Create new image layers for partitions that have been modified
                // "enough".
                let layer_paths_to_upload = self
                    .create_image_layers(&partitioning, lsn, false, &image_ctx)
                    .await
                    .map_err(anyhow::Error::from)?;
                if let Some(remote_client) = &self.remote_client {
                    for (path, layer_metadata) in layer_paths_to_upload {
                        remote_client.schedule_layer_file_upload(&path, &layer_metadata)?;
                    }
                }

                // 3. Compact
                let timer = self.metrics.compact_time_histo.start_timer();
                self.compact_level0(layer_removal_cs.clone(), target_file_size, ctx)
                    .await?;
                timer.stop_and_record();
            }
            Err(err) => {
                // no partitioning? This is normal, if the timeline was just created
                // as an empty timeline. Also in unit tests, when we use the timeline
                // as a simple key-value store, ignoring the datadir layout. Log the
                // error but continue.
                error!("could not compact, repartitioning keyspace failed: {err:?}");
            }
        };

        Ok(())
    }

    /// Mutate the timeline with a [`TimelineWriter`].
    pub async fn writer(&self) -> TimelineWriter<'_> {
        TimelineWriter {
            tl: self,
            _write_guard: self.write_lock.lock().await,
        }
    }

    /// Retrieve current logical size of the timeline.
    ///
    /// The size could be lagging behind the actual number, in case
    /// the initial size calculation has not been run (gets triggered on the first size access).
    ///
    /// return size and boolean flag that shows if the size is exact
    pub fn get_current_logical_size(
        self: &Arc<Self>,
        ctx: &RequestContext,
    ) -> anyhow::Result<(u64, bool)> {
        let current_size = self.current_logical_size.current_size()?;
        debug!("Current size: {current_size:?}");

        let mut is_exact = true;
        let size = current_size.size();
        if let (CurrentLogicalSize::Approximate(_), Some(initial_part_end)) =
            (current_size, self.current_logical_size.initial_part_end)
        {
            is_exact = false;
            self.try_spawn_size_init_task(initial_part_end, ctx);
        }

        Ok((size, is_exact))
    }

    /// Check if more than 'checkpoint_distance' of WAL has been accumulated in
    /// the in-memory layer, and initiate flushing it if so.
    ///
    /// Also flush after a period of time without new data -- it helps
    /// safekeepers to regard pageserver as caught up and suspend activity.
    pub async fn check_checkpoint_distance(self: &Arc<Timeline>) -> anyhow::Result<()> {
        let last_lsn = self.get_last_record_lsn();
        let open_layer_size = {
            let guard = self.layers.read().await;
            let layers = guard.layer_map();
            let Some(open_layer) = layers.open_layer.as_ref() else {
                return Ok(());
            };
            open_layer.size().await?
        };
        let last_freeze_at = self.last_freeze_at.load();
        let last_freeze_ts = *(self.last_freeze_ts.read().unwrap());
        let distance = last_lsn.widening_sub(last_freeze_at);
        // Checkpointing the open layer can be triggered by layer size or LSN range.
        // S3 has a 5 GB limit on the size of one upload (without multi-part upload), and
        // we want to stay below that with a big margin.  The LSN distance determines how
        // much WAL the safekeepers need to store.
        if distance >= self.get_checkpoint_distance().into()
            || open_layer_size > self.get_checkpoint_distance()
            || (distance > 0 && last_freeze_ts.elapsed() >= self.get_checkpoint_timeout())
        {
            info!(
                "check_checkpoint_distance {}, layer size {}, elapsed since last flush {:?}",
                distance,
                open_layer_size,
                last_freeze_ts.elapsed()
            );

            self.freeze_inmem_layer(true).await;
            self.last_freeze_at.store(last_lsn);
            *(self.last_freeze_ts.write().unwrap()) = Instant::now();

            // Wake up the layer flusher
            self.flush_frozen_layers();
        }
        Ok(())
    }

    pub fn activate(
        self: &Arc<Self>,
        broker_client: BrokerClientChannel,
        background_jobs_can_start: Option<&completion::Barrier>,
        ctx: &RequestContext,
    ) {
        self.launch_wal_receiver(ctx, broker_client);
        self.set_state(TimelineState::Active);
        self.launch_eviction_task(background_jobs_can_start);
    }

    pub fn set_state(&self, new_state: TimelineState) {
        match (self.current_state(), new_state) {
            (equal_state_1, equal_state_2) if equal_state_1 == equal_state_2 => {
                info!("Ignoring new state, equal to the existing one: {equal_state_2:?}");
            }
            (st, TimelineState::Loading) => {
                error!("ignoring transition from {st:?} into Loading state");
            }
            (TimelineState::Broken { .. }, new_state) => {
                error!("Ignoring state update {new_state:?} for broken timeline");
            }
            (TimelineState::Stopping, TimelineState::Active) => {
                error!("Not activating a Stopping timeline");
            }
            (_, new_state) => {
                if matches!(
                    new_state,
                    TimelineState::Stopping | TimelineState::Broken { .. }
                ) {
                    // drop the completion guard, if any; it might be holding off the completion
                    // forever needlessly
                    self.initial_logical_size_attempt
                        .lock()
                        .unwrap_or_else(|e| e.into_inner())
                        .take();
                }
                self.state.send_replace(new_state);
            }
        }
    }

    pub fn set_broken(&self, reason: String) {
        let backtrace_str: String = format!("{}", std::backtrace::Backtrace::force_capture());
        let broken_state = TimelineState::Broken {
            reason,
            backtrace: backtrace_str,
        };
        self.set_state(broken_state)
    }

    pub fn current_state(&self) -> TimelineState {
        self.state.borrow().clone()
    }

    pub fn is_broken(&self) -> bool {
        matches!(&*self.state.borrow(), TimelineState::Broken { .. })
    }

    pub fn is_active(&self) -> bool {
        self.current_state() == TimelineState::Active
    }

    pub fn is_stopping(&self) -> bool {
        self.current_state() == TimelineState::Stopping
    }

    pub fn subscribe_for_state_updates(&self) -> watch::Receiver<TimelineState> {
        self.state.subscribe()
    }

    pub async fn wait_to_become_active(
        &self,
        _ctx: &RequestContext, // Prepare for use by cancellation
    ) -> Result<(), TimelineState> {
        let mut receiver = self.state.subscribe();
        loop {
            let current_state = receiver.borrow().clone();
            match current_state {
                TimelineState::Loading => {
                    receiver
                        .changed()
                        .await
                        .expect("holding a reference to self");
                }
                TimelineState::Active { .. } => {
                    return Ok(());
                }
                TimelineState::Broken { .. } | TimelineState::Stopping => {
                    // There's no chance the timeline can transition back into ::Active
                    return Err(current_state);
                }
            }
        }
    }

    pub async fn layer_map_info(&self, reset: LayerAccessStatsReset) -> LayerMapInfo {
        let guard = self.layers.read().await;
        let layer_map = guard.layer_map();
        let mut in_memory_layers = Vec::with_capacity(layer_map.frozen_layers.len() + 1);
        if let Some(open_layer) = &layer_map.open_layer {
            in_memory_layers.push(open_layer.info());
        }
        for frozen_layer in &layer_map.frozen_layers {
            in_memory_layers.push(frozen_layer.info());
        }

        let mut historic_layers = Vec::new();
        for historic_layer in layer_map.iter_historic_layers() {
            let historic_layer = guard.get_from_desc(&historic_layer);
            historic_layers.push(historic_layer.info(reset));
        }

        LayerMapInfo {
            in_memory_layers,
            historic_layers,
        }
    }

    #[instrument(skip_all, fields(tenant_id = %self.tenant_id, timeline_id = %self.timeline_id))]
    pub async fn download_layer(&self, layer_file_name: &str) -> anyhow::Result<Option<bool>> {
        let Some(layer) = self.find_layer(layer_file_name).await else {
            return Ok(None);
        };
        let Some(remote_layer) = layer.downcast_remote_layer() else {
            return Ok(Some(false));
        };
        if self.remote_client.is_none() {
            return Ok(Some(false));
        }

        self.download_remote_layer(remote_layer).await?;
        Ok(Some(true))
    }

    /// Like [`evict_layer_batch`](Self::evict_layer_batch), but for just one layer.
    /// Additional case `Ok(None)` covers the case where the layer could not be found by its `layer_file_name`.
    pub async fn evict_layer(&self, layer_file_name: &str) -> anyhow::Result<Option<bool>> {
        let Some(local_layer) = self.find_layer(layer_file_name).await else {
            return Ok(None);
        };
        let remote_client = self
            .remote_client
            .as_ref()
            .ok_or_else(|| anyhow::anyhow!("remote storage not configured; cannot evict"))?;

        let cancel = CancellationToken::new();
        let results = self
            .evict_layer_batch(remote_client, &[local_layer], cancel)
            .await?;
        assert_eq!(results.len(), 1);
        let result: Option<Result<(), EvictionError>> = results.into_iter().next().unwrap();
        match result {
            None => anyhow::bail!("task_mgr shutdown requested"),
            Some(Ok(())) => Ok(Some(true)),
            Some(Err(e)) => Err(anyhow::Error::new(e)),
        }
    }

    /// Evict a batch of layers.
    ///
    /// GenericRemoteStorage reference is required as a (witness)[witness_article] for "remote storage is configured."
    ///
    /// [witness_article]: https://willcrichton.net/rust-api-type-patterns/witnesses.html
    pub(crate) async fn evict_layers(
        &self,
        _: &GenericRemoteStorage,
        layers_to_evict: &[Arc<dyn PersistentLayer>],
        cancel: CancellationToken,
    ) -> anyhow::Result<Vec<Option<Result<(), EvictionError>>>> {
        let remote_client = self.remote_client.clone().expect(
            "GenericRemoteStorage is configured, so timeline must have RemoteTimelineClient",
        );

        self.evict_layer_batch(&remote_client, layers_to_evict, cancel)
            .await
    }

    /// Evict multiple layers at once, continuing through errors.
    ///
    /// Try to evict the given `layers_to_evict` by
    ///
    /// 1. Replacing the given layer object in the layer map with a corresponding [`RemoteLayer`] object.
    /// 2. Deleting the now unreferenced layer file from disk.
    ///
    /// The `remote_client` should be this timeline's `self.remote_client`.
    /// We make the caller provide it so that they are responsible for handling the case
    /// where someone wants to evict the layer but no remote storage is configured.
    ///
    /// Returns either `Err()` or `Ok(results)` where `results.len() == layers_to_evict.len()`.
    /// If `Err()` is returned, no eviction was attempted.
    /// Each position of `Ok(results)` corresponds to the layer in `layers_to_evict`.
    /// Meaning of each `result[i]`:
    /// - `Some(Err(...))` if layer replacement failed for an unexpected reason
    /// - `Some(Ok(true))` if everything went well.
    /// - `Some(Ok(false))` if there was an expected reason why the layer could not be replaced, e.g.:
    ///    - evictee was not yet downloaded
    ///    - replacement failed for an expectable reason (e.g., layer removed by GC before we grabbed all locks)
    /// - `None` if no eviction attempt was made for the layer because `cancel.is_cancelled() == true`.
    async fn evict_layer_batch(
        &self,
        remote_client: &Arc<RemoteTimelineClient>,
        layers_to_evict: &[Arc<dyn PersistentLayer>],
        cancel: CancellationToken,
    ) -> anyhow::Result<Vec<Option<Result<(), EvictionError>>>> {
        // ensure that the layers have finished uploading
        // (don't hold the layer_removal_cs while we do it, we're not removing anything yet)
        remote_client
            .wait_completion()
            .await
            .context("wait for layer upload ops to complete")?;

        // now lock out layer removal (compaction, gc, timeline deletion)
        let layer_removal_guard = self.layer_removal_cs.lock().await;

        {
            // to avoid racing with detach and delete_timeline
            let state = self.current_state();
            anyhow::ensure!(
                state == TimelineState::Active,
                "timeline is not active but {state:?}"
            );
        }

        // start the batch update
        let mut guard = self.layers.write().await;
        let mut results = Vec::with_capacity(layers_to_evict.len());

        for l in layers_to_evict.iter() {
            let res = if cancel.is_cancelled() {
                None
            } else {
                Some(self.evict_layer_batch_impl(&layer_removal_guard, l, &mut guard))
            };
            results.push(res);
        }

        // commit the updates & release locks
        drop_wlock(guard);
        drop(layer_removal_guard);

        assert_eq!(results.len(), layers_to_evict.len());
        Ok(results)
    }

    fn evict_layer_batch_impl(
        &self,
        _layer_removal_cs: &tokio::sync::MutexGuard<'_, ()>,
        local_layer: &Arc<dyn PersistentLayer>,
        layer_mgr: &mut LayerManager,
    ) -> Result<(), EvictionError> {
        if local_layer.is_remote_layer() {
            return Err(EvictionError::CannotEvictRemoteLayer);
        }

        let layer_file_size = local_layer.layer_desc().file_size;

        let local_layer_mtime = local_layer
            .local_path()
            .expect("local layer should have a local path")
            .metadata()
            // when the eviction fails because we have already deleted the layer in compaction for
            // example, a NotFound error bubbles up from here.
            .map_err(|e| {
                if e.kind() == std::io::ErrorKind::NotFound {
                    EvictionError::FileNotFound
                } else {
                    EvictionError::StatFailed(e)
                }
            })?
            .modified()
            .map_err(EvictionError::StatFailed)?;

        let local_layer_residence_duration =
            match SystemTime::now().duration_since(local_layer_mtime) {
                Err(e) => {
                    warn!(layer = %local_layer, "layer mtime is in the future: {}", e);
                    None
                }
                Ok(delta) => Some(delta),
            };

        let layer_metadata = LayerFileMetadata::new(layer_file_size);

        let new_remote_layer = Arc::new(match local_layer.filename() {
            LayerFileName::Image(image_name) => RemoteLayer::new_img(
                self.tenant_id,
                self.timeline_id,
                &image_name,
                &layer_metadata,
                local_layer
                    .access_stats()
                    .clone_for_residence_change(layer_mgr, LayerResidenceStatus::Evicted),
            ),
            LayerFileName::Delta(delta_name) => RemoteLayer::new_delta(
                self.tenant_id,
                self.timeline_id,
                &delta_name,
                &layer_metadata,
                local_layer
                    .access_stats()
                    .clone_for_residence_change(layer_mgr, LayerResidenceStatus::Evicted),
            ),
        });

        assert_eq!(local_layer.layer_desc(), new_remote_layer.layer_desc());

        layer_mgr
            .replace_and_verify(local_layer.clone(), new_remote_layer)
            .map_err(EvictionError::LayerNotFound)?;

        if let Err(e) = local_layer.delete_resident_layer_file() {
            // this should never happen, because of layer_removal_cs usage and above stat
            // access for mtime
            error!("failed to remove layer file on evict after replacement: {e:#?}");
        }
        // Always decrement the physical size gauge, even if we failed to delete the file.
        // Rationale: we already replaced the layer with a remote layer in the layer map,
        // and any subsequent download_remote_layer will
        // 1. overwrite the file on disk and
        // 2. add the downloaded size to the resident size gauge.
        //
        // If there is no re-download, and we restart the pageserver, then load_layer_map
        // will treat the file as a local layer again, count it towards resident size,
        // and it'll be like the layer removal never happened.
        // The bump in resident size is perhaps unexpected but overall a robust behavior.
        self.metrics
            .resident_physical_size_gauge
            .sub(layer_file_size);

        self.metrics.evictions.inc();

        if let Some(delta) = local_layer_residence_duration {
            self.metrics
                .evictions_with_low_residence_duration
                .read()
                .unwrap()
                .observe(delta);
            info!(layer=%local_layer, residence_millis=delta.as_millis(), "evicted layer after known residence period");
        } else {
            info!(layer=%local_layer, "evicted layer after unknown residence period");
        }

        Ok(())
    }

    async fn delete_all_remote(&self) -> anyhow::Result<()> {
        if let Some(remote_client) = &self.remote_client {
            if let Some(deletion_queue_client) = &self.deletion_queue_client {
                remote_client.delete_all(deletion_queue_client).await
            } else {
                Ok(())
            }
        } else {
            Ok(())
        }
    }
}

#[derive(Debug, thiserror::Error)]
pub(crate) enum EvictionError {
    #[error("cannot evict a remote layer")]
    CannotEvictRemoteLayer,
    /// Most likely the to-be evicted layer has been deleted by compaction or gc which use the same
    /// locks, so they got to execute before the eviction.
    #[error("file backing the layer has been removed already")]
    FileNotFound,
    #[error("stat failed")]
    StatFailed(#[source] std::io::Error),
    /// In practice, this can be a number of things, but lets assume it means only this.
    ///
    /// This case includes situations such as the Layer was evicted and redownloaded in between,
    /// because the file existed before an replacement attempt was made but now the Layers are
    /// different objects in memory.
    #[error("layer was no longer part of LayerMap")]
    LayerNotFound(#[source] anyhow::Error),
}

/// Number of times we will compute partition within a checkpoint distance.
const REPARTITION_FREQ_IN_CHECKPOINT_DISTANCE: u64 = 10;

// Private functions
impl Timeline {
    fn get_checkpoint_distance(&self) -> u64 {
        let tenant_conf = self.tenant_conf.read().unwrap();
        tenant_conf
            .checkpoint_distance
            .unwrap_or(self.conf.default_tenant_conf.checkpoint_distance)
    }

    fn get_checkpoint_timeout(&self) -> Duration {
        let tenant_conf = self.tenant_conf.read().unwrap();
        tenant_conf
            .checkpoint_timeout
            .unwrap_or(self.conf.default_tenant_conf.checkpoint_timeout)
    }

    fn get_compaction_target_size(&self) -> u64 {
        let tenant_conf = self.tenant_conf.read().unwrap();
        tenant_conf
            .compaction_target_size
            .unwrap_or(self.conf.default_tenant_conf.compaction_target_size)
    }

    fn get_compaction_threshold(&self) -> usize {
        let tenant_conf = self.tenant_conf.read().unwrap();
        tenant_conf
            .compaction_threshold
            .unwrap_or(self.conf.default_tenant_conf.compaction_threshold)
    }

    fn get_image_creation_threshold(&self) -> usize {
        let tenant_conf = self.tenant_conf.read().unwrap();
        tenant_conf
            .image_creation_threshold
            .unwrap_or(self.conf.default_tenant_conf.image_creation_threshold)
    }

    fn get_eviction_policy(&self) -> EvictionPolicy {
        let tenant_conf = self.tenant_conf.read().unwrap();
        tenant_conf
            .eviction_policy
            .unwrap_or(self.conf.default_tenant_conf.eviction_policy)
    }

    fn get_evictions_low_residence_duration_metric_threshold(
        tenant_conf: &TenantConfOpt,
        default_tenant_conf: &TenantConf,
    ) -> Duration {
        tenant_conf
            .evictions_low_residence_duration_metric_threshold
            .unwrap_or(default_tenant_conf.evictions_low_residence_duration_metric_threshold)
    }

    fn get_gc_feedback(&self) -> bool {
        let tenant_conf = self.tenant_conf.read().unwrap();
        tenant_conf
            .gc_feedback
            .unwrap_or(self.conf.default_tenant_conf.gc_feedback)
    }

    pub(super) fn tenant_conf_updated(&self) {
        // NB: Most tenant conf options are read by background loops, so,
        // changes will automatically be picked up.

        // The threshold is embedded in the metric. So, we need to update it.
        {
            let new_threshold = Self::get_evictions_low_residence_duration_metric_threshold(
                &self.tenant_conf.read().unwrap(),
                &self.conf.default_tenant_conf,
            );
            let tenant_id_str = self.tenant_id.to_string();
            let timeline_id_str = self.timeline_id.to_string();
            self.metrics
                .evictions_with_low_residence_duration
                .write()
                .unwrap()
                .change_threshold(&tenant_id_str, &timeline_id_str, new_threshold);
        }
    }

    /// Open a Timeline handle.
    ///
    /// Loads the metadata for the timeline into memory, but not the layer map.
    #[allow(clippy::too_many_arguments)]
    pub(super) fn new(
        conf: &'static PageServerConf,
        tenant_conf: Arc<RwLock<TenantConfOpt>>,
        metadata: &TimelineMetadata,
        ancestor: Option<Arc<Timeline>>,
        timeline_id: TimelineId,
        tenant_id: TenantId,
        walredo_mgr: Arc<dyn WalRedoManager + Send + Sync>,
        resources: TimelineResources,
        pg_version: u32,
        initial_logical_size_can_start: Option<completion::Barrier>,
        initial_logical_size_attempt: Option<completion::Completion>,
        state: TimelineState,
    ) -> Arc<Self> {
        let disk_consistent_lsn = metadata.disk_consistent_lsn();
        let (state, _) = watch::channel(state);

        let (layer_flush_start_tx, _) = tokio::sync::watch::channel(0);
        let (layer_flush_done_tx, _) = tokio::sync::watch::channel((0, Ok(())));

        let tenant_conf_guard = tenant_conf.read().unwrap();

        let evictions_low_residence_duration_metric_threshold =
            Self::get_evictions_low_residence_duration_metric_threshold(
                &tenant_conf_guard,
                &conf.default_tenant_conf,
            );
        drop(tenant_conf_guard);

        Arc::new_cyclic(|myself| {
            let mut result = Timeline {
                conf,
                tenant_conf,
                myself: myself.clone(),
                timeline_id,
                tenant_id,
                pg_version,
                layers: Arc::new(tokio::sync::RwLock::new(LayerManager::create())),
                wanted_image_layers: Mutex::new(None),

                walredo_mgr,
                walreceiver: Mutex::new(None),

                remote_client: resources.remote_client.map(Arc::new),
<<<<<<< HEAD
                deletion_queue_client: resources.deletion_queue_client.map(Arc::new),
=======
>>>>>>> 0b001a00

                // initialize in-memory 'last_record_lsn' from 'disk_consistent_lsn'.
                last_record_lsn: SeqWait::new(RecordLsn {
                    last: disk_consistent_lsn,
                    prev: metadata.prev_record_lsn().unwrap_or(Lsn(0)),
                }),
                disk_consistent_lsn: AtomicLsn::new(disk_consistent_lsn.0),

                last_freeze_at: AtomicLsn::new(disk_consistent_lsn.0),
                last_freeze_ts: RwLock::new(Instant::now()),

                loaded_at: (disk_consistent_lsn, SystemTime::now()),

                ancestor_timeline: ancestor,
                ancestor_lsn: metadata.ancestor_lsn(),

                metrics: TimelineMetrics::new(
                    &tenant_id,
                    &timeline_id,
                    crate::metrics::EvictionsWithLowResidenceDurationBuilder::new(
                        "mtime",
                        evictions_low_residence_duration_metric_threshold,
                    ),
                ),

                flush_loop_state: Mutex::new(FlushLoopState::NotStarted),

                layer_flush_start_tx,
                layer_flush_done_tx,

                write_lock: tokio::sync::Mutex::new(()),
                layer_removal_cs: Default::default(),

                gc_info: std::sync::RwLock::new(GcInfo {
                    retain_lsns: Vec::new(),
                    horizon_cutoff: Lsn(0),
                    pitr_cutoff: Lsn(0),
                }),

                latest_gc_cutoff_lsn: Rcu::new(metadata.latest_gc_cutoff_lsn()),
                initdb_lsn: metadata.initdb_lsn(),

                current_logical_size: if disk_consistent_lsn.is_valid() {
                    // we're creating timeline data with some layer files existing locally,
                    // need to recalculate timeline's logical size based on data in the layers.
                    LogicalSize::deferred_initial(disk_consistent_lsn)
                } else {
                    // we're creating timeline data without any layers existing locally,
                    // initial logical size is 0.
                    LogicalSize::empty_initial()
                },
                partitioning: Mutex::new((KeyPartitioning::new(), Lsn(0))),
                repartition_threshold: 0,

                last_received_wal: Mutex::new(None),
                rel_size_cache: RwLock::new(HashMap::new()),

                download_all_remote_layers_task_info: RwLock::new(None),

                state,

                eviction_task_timeline_state: tokio::sync::Mutex::new(
                    EvictionTaskTimelineState::default(),
                ),
                delete_progress: Arc::new(tokio::sync::Mutex::new(DeleteTimelineFlow::default())),

                initial_logical_size_can_start,
                initial_logical_size_attempt: Mutex::new(initial_logical_size_attempt),
            };
            result.repartition_threshold =
                result.get_checkpoint_distance() / REPARTITION_FREQ_IN_CHECKPOINT_DISTANCE;
            result
                .metrics
                .last_record_gauge
                .set(disk_consistent_lsn.0 as i64);
            result
        })
    }

    pub(super) fn maybe_spawn_flush_loop(self: &Arc<Self>) {
        let mut flush_loop_state = self.flush_loop_state.lock().unwrap();
        match *flush_loop_state {
            FlushLoopState::NotStarted => (),
            FlushLoopState::Running { .. } => {
                info!(
                    "skipping attempt to start flush_loop twice {}/{}",
                    self.tenant_id, self.timeline_id
                );
                return;
            }
            FlushLoopState::Exited => {
                warn!(
                    "ignoring attempt to restart exited flush_loop {}/{}",
                    self.tenant_id, self.timeline_id
                );
                return;
            }
        }

        let layer_flush_start_rx = self.layer_flush_start_tx.subscribe();
        let self_clone = Arc::clone(self);

        info!("spawning flush loop");
        *flush_loop_state = FlushLoopState::Running {
            #[cfg(test)]
            expect_initdb_optimization: false,
            #[cfg(test)]
            initdb_optimization_count: 0,
        };
        task_mgr::spawn(
            task_mgr::BACKGROUND_RUNTIME.handle(),
            task_mgr::TaskKind::LayerFlushTask,
            Some(self.tenant_id),
            Some(self.timeline_id),
            "layer flush task",
            false,
            async move {
                let background_ctx = RequestContext::todo_child(TaskKind::LayerFlushTask, DownloadBehavior::Error);
                self_clone.flush_loop(layer_flush_start_rx, &background_ctx).await;
                let mut flush_loop_state = self_clone.flush_loop_state.lock().unwrap();
                assert!(matches!(*flush_loop_state, FlushLoopState::Running{ ..}));
                *flush_loop_state  = FlushLoopState::Exited;
                Ok(())
            }
            .instrument(info_span!(parent: None, "layer flush task", tenant_id = %self.tenant_id, timeline_id = %self.timeline_id))
        );
    }

    /// Creates and starts the wal receiver.
    ///
    /// This function is expected to be called at most once per Timeline's lifecycle
    /// when the timeline is activated.
    fn launch_wal_receiver(
        self: &Arc<Self>,
        ctx: &RequestContext,
        broker_client: BrokerClientChannel,
    ) {
        info!(
            "launching WAL receiver for timeline {} of tenant {}",
            self.timeline_id, self.tenant_id
        );

        let tenant_conf_guard = self.tenant_conf.read().unwrap();
        let wal_connect_timeout = tenant_conf_guard
            .walreceiver_connect_timeout
            .unwrap_or(self.conf.default_tenant_conf.walreceiver_connect_timeout);
        let lagging_wal_timeout = tenant_conf_guard
            .lagging_wal_timeout
            .unwrap_or(self.conf.default_tenant_conf.lagging_wal_timeout);
        let max_lsn_wal_lag = tenant_conf_guard
            .max_lsn_wal_lag
            .unwrap_or(self.conf.default_tenant_conf.max_lsn_wal_lag);
        drop(tenant_conf_guard);

        let mut guard = self.walreceiver.lock().unwrap();
        assert!(
            guard.is_none(),
            "multiple launches / re-launches of WAL receiver are not supported"
        );
        *guard = Some(WalReceiver::start(
            Arc::clone(self),
            WalReceiverConf {
                wal_connect_timeout,
                lagging_wal_timeout,
                max_lsn_wal_lag,
                auth_token: crate::config::SAFEKEEPER_AUTH_TOKEN.get().cloned(),
                availability_zone: self.conf.availability_zone.clone(),
            },
            broker_client,
            ctx,
        ));
    }

    ///
    /// Initialize with an empty layer map. Used when creating a new timeline.
    ///
    pub(super) fn init_empty_layer_map(&self, start_lsn: Lsn) {
        let mut layers = self.layers.try_write().expect(
            "in the context where we call this function, no other task has access to the object",
        );
        layers.initialize_empty(Lsn(start_lsn.0));
    }

    ///
    /// Scan the timeline directory to populate the layer map.
    ///
    pub(super) async fn load_layer_map(&self, disk_consistent_lsn: Lsn) -> anyhow::Result<()> {
        let mut guard = self.layers.write().await;

        let timer = self.metrics.load_layer_map_histo.start_timer();

        // Scan timeline directory and create ImageFileName and DeltaFilename
        // structs representing all files on disk
        let timeline_path = self.conf.timeline_path(&self.tenant_id, &self.timeline_id);
        // total size of layer files in the current timeline directory
        let mut total_physical_size = 0;

        let mut loaded_layers = Vec::<Arc<dyn PersistentLayer>>::new();

        for direntry in fs::read_dir(timeline_path)? {
            let direntry = direntry?;
            let direntry_path = direntry.path();
            let fname = direntry.file_name();
            let fname = fname.to_string_lossy();

            if let Some(filename) = ImageFileName::parse_str(&fname) {
                // create an ImageLayer struct for each image file.
                if filename.lsn > disk_consistent_lsn {
                    info!(
                        "found future image layer {} on timeline {} disk_consistent_lsn is {}",
                        filename, self.timeline_id, disk_consistent_lsn
                    );

                    rename_to_backup(&direntry_path)?;
                    continue;
                }

                let file_size = direntry_path.metadata()?.len();
                let stats =
                    LayerAccessStats::for_loading_layer(&guard, LayerResidenceStatus::Resident);

                let layer = ImageLayer::new(
                    self.conf,
                    self.timeline_id,
                    self.tenant_id,
                    &filename,
                    file_size,
                    stats,
                );

                total_physical_size += file_size;
                loaded_layers.push(Arc::new(layer));
            } else if let Some(filename) = DeltaFileName::parse_str(&fname) {
                // Create a DeltaLayer struct for each delta file.
                // The end-LSN is exclusive, while disk_consistent_lsn is
                // inclusive. For example, if disk_consistent_lsn is 100, it is
                // OK for a delta layer to have end LSN 101, but if the end LSN
                // is 102, then it might not have been fully flushed to disk
                // before crash.
                if filename.lsn_range.end > disk_consistent_lsn + 1 {
                    info!(
                        "found future delta layer {} on timeline {} disk_consistent_lsn is {}",
                        filename, self.timeline_id, disk_consistent_lsn
                    );

                    rename_to_backup(&direntry_path)?;
                    continue;
                }

                let file_size = direntry_path.metadata()?.len();
                let stats =
                    LayerAccessStats::for_loading_layer(&guard, LayerResidenceStatus::Resident);

                let layer = DeltaLayer::new(
                    self.conf,
                    self.timeline_id,
                    self.tenant_id,
                    &filename,
                    file_size,
                    stats,
                );

                total_physical_size += file_size;
                loaded_layers.push(Arc::new(layer));
            } else if fname == METADATA_FILE_NAME || fname.ends_with(".old") {
                // ignore these
            } else if remote_timeline_client::is_temp_download_file(&direntry_path) {
                info!(
                    "skipping temp download file, reconcile_with_remote will resume / clean up: {}",
                    fname
                );
            } else if is_ephemeral_file(&fname) {
                // Delete any old ephemeral files
                trace!("deleting old ephemeral file in timeline dir: {}", fname);
                fs::remove_file(&direntry_path)?;
            } else if is_temporary(&direntry_path) {
                info!("removing temp timeline file at {}", direntry_path.display());
                fs::remove_file(&direntry_path).with_context(|| {
                    format!(
                        "failed to remove temp download file at {}",
                        direntry_path.display()
                    )
                })?;
            } else {
                warn!("unrecognized filename in timeline dir: {}", fname);
            }
        }

        let num_layers = loaded_layers.len();
        guard.initialize_local_layers(loaded_layers, Lsn(disk_consistent_lsn.0) + 1);

        info!(
            "loaded layer map with {} layers at {}, total physical size: {}",
            num_layers, disk_consistent_lsn, total_physical_size
        );
        self.metrics
            .resident_physical_size_gauge
            .set(total_physical_size);

        timer.stop_and_record();

        Ok(())
    }

    async fn create_remote_layers(
        &self,
        index_part: &IndexPart,
        local_layers: HashMap<LayerFileName, Arc<dyn PersistentLayer>>,
        up_to_date_disk_consistent_lsn: Lsn,
    ) -> anyhow::Result<HashMap<LayerFileName, Arc<dyn PersistentLayer>>> {
        // Are we missing some files that are present in remote storage?
        // Create RemoteLayer instances for them.
        let mut local_only_layers = local_layers;

        // We're holding a layer map lock for a while but this
        // method is only called during init so it's fine.
        let mut guard = self.layers.write().await;

        let mut corrupted_local_layers = Vec::new();
        let mut added_remote_layers = Vec::new();
        for remote_layer_name in index_part.layer_metadata.keys() {
            let local_layer = local_only_layers.remove(remote_layer_name);

            let remote_layer_metadata = index_part
                .layer_metadata
                .get(remote_layer_name)
                .map(LayerFileMetadata::from)
                .with_context(|| {
                    format!(
                        "No remote layer metadata found for layer {}",
                        remote_layer_name.file_name()
                    )
                })?;

            // Is the local layer's size different from the size stored in the
            // remote index file?
            // If so, rename_to_backup those files & replace their local layer with
            // a RemoteLayer in the layer map so that we re-download them on-demand.
            if let Some(local_layer) = local_layer {
                let local_layer_path = local_layer
                    .local_path()
                    .expect("caller must ensure that local_layers only contains local layers");
                ensure!(
                    local_layer_path.exists(),
                    "every layer from local_layers must exist on disk: {}",
                    local_layer_path.display()
                );

                let remote_size = remote_layer_metadata.file_size();
                let metadata = local_layer_path.metadata().with_context(|| {
                    format!(
                        "get file size of local layer {}",
                        local_layer_path.display()
                    )
                })?;
                let local_size = metadata.len();
                if local_size != remote_size {
                    warn!("removing local file {local_layer_path:?} because it has unexpected length {local_size}; length in remote index is {remote_size}");
                    if let Err(err) = rename_to_backup(&local_layer_path) {
                        assert!(local_layer_path.exists(), "we would leave the local_layer without a file if this does not hold: {}", local_layer_path.display());
                        anyhow::bail!("could not rename file {local_layer_path:?}: {err:?}");
                    } else {
                        self.metrics.resident_physical_size_gauge.sub(local_size);
                        corrupted_local_layers.push(local_layer);
                        // fall-through to adding the remote layer
                    }
                } else {
                    debug!(
                        "layer is present locally and file size matches remote, using it: {}",
                        local_layer_path.display()
                    );
                    continue;
                }
            }

            info!(
                "remote layer does not exist locally, creating remote layer: {}",
                remote_layer_name.file_name()
            );

            match remote_layer_name {
                LayerFileName::Image(imgfilename) => {
                    if imgfilename.lsn > up_to_date_disk_consistent_lsn {
                        info!(
                        "found future image layer {} on timeline {} remote_consistent_lsn is {}",
                        imgfilename, self.timeline_id, up_to_date_disk_consistent_lsn
                    );
                        continue;
                    }
                    let stats =
                        LayerAccessStats::for_loading_layer(&guard, LayerResidenceStatus::Evicted);

                    let remote_layer = RemoteLayer::new_img(
                        self.tenant_id,
                        self.timeline_id,
                        imgfilename,
                        &remote_layer_metadata,
                        stats,
                    );
                    let remote_layer = Arc::new(remote_layer);
                    added_remote_layers.push(remote_layer);
                }
                LayerFileName::Delta(deltafilename) => {
                    // Create a RemoteLayer for the delta file.
                    // The end-LSN is exclusive, while disk_consistent_lsn is
                    // inclusive. For example, if disk_consistent_lsn is 100, it is
                    // OK for a delta layer to have end LSN 101, but if the end LSN
                    // is 102, then it might not have been fully flushed to disk
                    // before crash.
                    if deltafilename.lsn_range.end > up_to_date_disk_consistent_lsn + 1 {
                        info!(
                            "found future delta layer {} on timeline {} remote_consistent_lsn is {}",
                            deltafilename, self.timeline_id, up_to_date_disk_consistent_lsn
                        );
                        continue;
                    }
                    let stats =
                        LayerAccessStats::for_loading_layer(&guard, LayerResidenceStatus::Evicted);

                    let remote_layer = RemoteLayer::new_delta(
                        self.tenant_id,
                        self.timeline_id,
                        deltafilename,
                        &remote_layer_metadata,
                        stats,
                    );
                    let remote_layer = Arc::new(remote_layer);
                    added_remote_layers.push(remote_layer);
                }
            }
        }
        guard.initialize_remote_layers(corrupted_local_layers, added_remote_layers);
        Ok(local_only_layers)
    }

    /// This function will synchronize local state with what we have in remote storage.
    ///
    /// Steps taken:
    /// 1. Initialize upload queue based on `index_part`.
    /// 2. Create `RemoteLayer` instances for layers that exist only on the remote.
    ///    The list of layers on the remote comes from `index_part`.
    ///    The list of local layers is given by the layer map's `iter_historic_layers()`.
    ///    So, the layer map must have been loaded already.
    /// 3. Schedule upload of local-only layer files (which will then also update the remote
    ///    IndexPart to include the new layer files).
    ///
    /// Refer to the [`remote_timeline_client`] module comment for more context.
    ///
    /// # TODO
    /// May be a bit cleaner to do things based on populated remote client,
    /// and then do things based on its upload_queue.latest_files.
    #[instrument(skip(self, index_part, up_to_date_metadata))]
    pub async fn reconcile_with_remote(
        &self,
        up_to_date_metadata: &TimelineMetadata,
        index_part: Option<&IndexPart>,
    ) -> anyhow::Result<()> {
        info!("starting");
        let remote_client = self
            .remote_client
            .as_ref()
            .ok_or_else(|| anyhow!("cannot download without remote storage"))?;

        let disk_consistent_lsn = up_to_date_metadata.disk_consistent_lsn();

        let local_layers = {
            let guard = self.layers.read().await;
            let layers = guard.layer_map();
            layers
                .iter_historic_layers()
                .map(|l| (l.filename(), guard.get_from_desc(&l)))
                .collect::<HashMap<_, _>>()
        };

        // If no writes happen, new branches do not have any layers, only the metadata file.
        let has_local_layers = !local_layers.is_empty();
        let local_only_layers = match index_part {
            Some(index_part) => {
                info!(
                    "initializing upload queue from remote index with {} layer files",
                    index_part.layer_metadata.len()
                );
                remote_client.init_upload_queue(index_part)?;
                self.create_remote_layers(index_part, local_layers, disk_consistent_lsn)
                    .await?
            }
            None => {
                info!("initializing upload queue as empty");
                remote_client.init_upload_queue_for_empty_remote(up_to_date_metadata)?;
                local_layers
            }
        };

        if has_local_layers {
            // Are there local files that don't exist remotely? Schedule uploads for them.
            // Local timeline metadata will get uploaded to remove along witht he layers.
            for (layer_name, layer) in &local_only_layers {
                // XXX solve this in the type system
                let layer_path = layer
                    .local_path()
                    .expect("local_only_layers only contains local layers");
                let layer_size = layer_path
                    .metadata()
                    .with_context(|| format!("failed to get file {layer_path:?} metadata"))?
                    .len();
                info!("scheduling {layer_path:?} for upload");
                remote_client
                    .schedule_layer_file_upload(layer_name, &LayerFileMetadata::new(layer_size))?;
            }
            remote_client.schedule_index_upload_for_file_changes()?;
        } else if index_part.is_none() {
            // No data on the remote storage, no local layers, local metadata file.
            //
            // TODO https://github.com/neondatabase/neon/issues/3865
            // Currently, console does not wait for the timeline data upload to the remote storage
            // and considers the timeline created, expecting other pageserver nodes to work with it.
            // Branch metadata upload could get interrupted (e.g pageserver got killed),
            // hence any locally existing branch metadata with no remote counterpart should be uploaded,
            // otherwise any other pageserver won't see the branch on `attach`.
            //
            // After the issue gets implemented, pageserver should rather remove the branch,
            // since absence on S3 means we did not acknowledge the branch creation and console will have to retry,
            // no need to keep the old files.
            remote_client.schedule_index_upload_for_metadata_update(up_to_date_metadata)?;
        } else {
            // Local timeline has a metadata file, remote one too, both have no layers to sync.
        }

        info!("Done");

        Ok(())
    }

    fn try_spawn_size_init_task(self: &Arc<Self>, lsn: Lsn, ctx: &RequestContext) {
        let state = self.current_state();
        if matches!(
            state,
            TimelineState::Broken { .. } | TimelineState::Stopping
        ) {
            // Can happen when timeline detail endpoint is used when deletion is ongoing (or its broken).
            return;
        }

        let permit = match Arc::clone(&self.current_logical_size.initial_size_computation)
            .try_acquire_owned()
        {
            Ok(permit) => permit,
            Err(TryAcquireError::NoPermits) => {
                // computation already ongoing or finished with success
                return;
            }
            Err(TryAcquireError::Closed) => unreachable!("we never call close"),
        };
        debug_assert!(self
            .current_logical_size
            .initial_logical_size
            .get()
            .is_none());

        info!(
            "spawning logical size computation from context of task kind {:?}",
            ctx.task_kind()
        );
        // We need to start the computation task.
        // It gets a separate context since it will outlive the request that called this function.
        let self_clone = Arc::clone(self);
        let background_ctx = ctx.detached_child(
            TaskKind::InitialLogicalSizeCalculation,
            DownloadBehavior::Download,
        );
        task_mgr::spawn(
            task_mgr::BACKGROUND_RUNTIME.handle(),
            task_mgr::TaskKind::InitialLogicalSizeCalculation,
            Some(self.tenant_id),
            Some(self.timeline_id),
            "initial size calculation",
            false,
            // NB: don't log errors here, task_mgr will do that.
            async move {

                let cancel = task_mgr::shutdown_token();

                // in case we were created during pageserver initialization, wait for
                // initialization to complete before proceeding. startup time init runs on the same
                // runtime.
                tokio::select! {
                    _ = cancel.cancelled() => { return Ok(()); },
                    _ = completion::Barrier::maybe_wait(self_clone.initial_logical_size_can_start.clone()) => {}
                };

                // hold off background tasks from starting until all timelines get to try at least
                // once initial logical size calculation; though retry will rarely be useful.
                // holding off is done because heavier tasks execute blockingly on the same
                // runtime.
                //
                // dropping this at every outcome is probably better than trying to cling on to it,
                // delay will be terminated by a timeout regardless.
                let _completion = { self_clone.initial_logical_size_attempt.lock().expect("unexpected initial_logical_size_attempt poisoned").take() };

                // no extra cancellation here, because nothing really waits for this to complete compared
                // to spawn_ondemand_logical_size_calculation.
                let cancel = CancellationToken::new();

                let calculated_size = match self_clone
                    .logical_size_calculation_task(lsn, LogicalSizeCalculationCause::Initial, &background_ctx, cancel)
                    .await
                {
                    Ok(s) => s,
                    Err(CalculateLogicalSizeError::Cancelled) => {
                        // Don't make noise, this is a common task.
                        // In the unlikely case that there is another call to this function, we'll retry
                        // because initial_logical_size is still None.
                        info!("initial size calculation cancelled, likely timeline delete / tenant detach");
                        return Ok(());
                    }
                    Err(CalculateLogicalSizeError::Other(err)) => {
                        if let Some(e @ PageReconstructError::AncestorStopping(_)) =
                            err.root_cause().downcast_ref()
                        {
                            // This can happen if the timeline parent timeline switches to
                            // Stopping state while we're still calculating the initial
                            // timeline size for the child, for example if the tenant is
                            // being detached or the pageserver is shut down. Like with
                            // CalculateLogicalSizeError::Cancelled, don't make noise.
                            info!("initial size calculation failed because the timeline or its ancestor is Stopping, likely because the tenant is being detached: {e:#}");
                            return Ok(());
                        }
                        return Err(err.context("Failed to calculate logical size"));
                    }
                };

                // we cannot query current_logical_size.current_size() to know the current
                // *negative* value, only truncated to u64.
                let added = self_clone
                    .current_logical_size
                    .size_added_after_initial
                    .load(AtomicOrdering::Relaxed);

                let sum = calculated_size.saturating_add_signed(added);

                // set the gauge value before it can be set in `update_current_logical_size`.
                self_clone.metrics.current_logical_size_gauge.set(sum);

                match self_clone
                    .current_logical_size
                    .initial_logical_size
                    .set(calculated_size)
                {
                    Ok(()) => (),
                    Err(_what_we_just_attempted_to_set) => {
                        let existing_size = self_clone
                            .current_logical_size
                            .initial_logical_size
                            .get()
                            .expect("once_cell set was lost, then get failed, impossible.");
                        // This shouldn't happen because the semaphore is initialized with 1.
                        // But if it happens, just complain & report success so there are no further retries.
                        error!("Tried to update initial timeline size value to {calculated_size}, but the size was already set to {existing_size}, not changing")
                    }
                }
                // now that `initial_logical_size.is_some()`, reduce permit count to 0
                // so that we prevent future callers from spawning this task
                permit.forget();
                Ok(())
            }.in_current_span(),
        );
    }

    pub fn spawn_ondemand_logical_size_calculation(
        self: &Arc<Self>,
        lsn: Lsn,
        cause: LogicalSizeCalculationCause,
        ctx: RequestContext,
        cancel: CancellationToken,
    ) -> oneshot::Receiver<Result<u64, CalculateLogicalSizeError>> {
        let (sender, receiver) = oneshot::channel();
        let self_clone = Arc::clone(self);
        // XXX if our caller loses interest, i.e., ctx is cancelled,
        // we should stop the size calculation work and return an error.
        // That would require restructuring this function's API to
        // return the result directly, instead of a Receiver for the result.
        let ctx = ctx.detached_child(
            TaskKind::OndemandLogicalSizeCalculation,
            DownloadBehavior::Download,
        );
        task_mgr::spawn(
            task_mgr::BACKGROUND_RUNTIME.handle(),
            task_mgr::TaskKind::OndemandLogicalSizeCalculation,
            Some(self.tenant_id),
            Some(self.timeline_id),
            "ondemand logical size calculation",
            false,
            async move {
                let res = self_clone
                    .logical_size_calculation_task(lsn, cause, &ctx, cancel)
                    .await;
                let _ = sender.send(res).ok();
                Ok(()) // Receiver is responsible for handling errors
            }
            .in_current_span(),
        );
        receiver
    }

    #[instrument(skip_all)]
    async fn logical_size_calculation_task(
        self: &Arc<Self>,
        lsn: Lsn,
        cause: LogicalSizeCalculationCause,
        ctx: &RequestContext,
        cancel: CancellationToken,
    ) -> Result<u64, CalculateLogicalSizeError> {
        span::debug_assert_current_span_has_tenant_and_timeline_id();

        let mut timeline_state_updates = self.subscribe_for_state_updates();
        let self_calculation = Arc::clone(self);

        let mut calculation = pin!(async {
            let cancel = cancel.child_token();
            let ctx = ctx.attached_child();
            self_calculation
                .calculate_logical_size(lsn, cause, cancel, &ctx)
                .await
        });
        let timeline_state_cancellation = async {
            loop {
                match timeline_state_updates.changed().await {
                    Ok(()) => {
                        let new_state = timeline_state_updates.borrow().clone();
                        match new_state {
                            // we're running this job for active timelines only
                            TimelineState::Active => continue,
                            TimelineState::Broken { .. }
                            | TimelineState::Stopping
                            | TimelineState::Loading => {
                                break format!("aborted because timeline became inactive (new state: {new_state:?})")
                            }
                        }
                    }
                    Err(_sender_dropped_error) => {
                        // can't happen, the sender is not dropped as long as the Timeline exists
                        break "aborted because state watch was dropped".to_string();
                    }
                }
            }
        };

        let taskmgr_shutdown_cancellation = async {
            task_mgr::shutdown_watcher().await;
            "aborted because task_mgr shutdown requested".to_string()
        };

        loop {
            tokio::select! {
                res = &mut calculation => { return res }
                reason = timeline_state_cancellation => {
                    debug!(reason = reason, "cancelling calculation");
                    cancel.cancel();
                    return calculation.await;
                }
                reason = taskmgr_shutdown_cancellation => {
                    debug!(reason = reason, "cancelling calculation");
                    cancel.cancel();
                    return calculation.await;
                }
            }
        }
    }

    /// Calculate the logical size of the database at the latest LSN.
    ///
    /// NOTE: counted incrementally, includes ancestors. This can be a slow operation,
    /// especially if we need to download remote layers.
    pub async fn calculate_logical_size(
        &self,
        up_to_lsn: Lsn,
        cause: LogicalSizeCalculationCause,
        cancel: CancellationToken,
        ctx: &RequestContext,
    ) -> Result<u64, CalculateLogicalSizeError> {
        info!(
            "Calculating logical size for timeline {} at {}",
            self.timeline_id, up_to_lsn
        );
        // These failpoints are used by python tests to ensure that we don't delete
        // the timeline while the logical size computation is ongoing.
        // The first failpoint is used to make this function pause.
        // Then the python test initiates timeline delete operation in a thread.
        // It waits for a few seconds, then arms the second failpoint and disables
        // the first failpoint. The second failpoint prints an error if the timeline
        // delete code has deleted the on-disk state while we're still running here.
        // It shouldn't do that. If it does it anyway, the error will be caught
        // by the test suite, highlighting the problem.
        fail::fail_point!("timeline-calculate-logical-size-pause");
        fail::fail_point!("timeline-calculate-logical-size-check-dir-exists", |_| {
            if !self
                .conf
                .metadata_path(&self.tenant_id, &self.timeline_id)
                .exists()
            {
                error!("timeline-calculate-logical-size-pre metadata file does not exist")
            }
            // need to return something
            Ok(0)
        });
        // See if we've already done the work for initial size calculation.
        // This is a short-cut for timelines that are mostly unused.
        if let Some(size) = self.current_logical_size.initialized_size(up_to_lsn) {
            return Ok(size);
        }
        let storage_time_metrics = match cause {
            LogicalSizeCalculationCause::Initial
            | LogicalSizeCalculationCause::ConsumptionMetricsSyntheticSize
            | LogicalSizeCalculationCause::TenantSizeHandler => &self.metrics.logical_size_histo,
            LogicalSizeCalculationCause::EvictionTaskImitation => {
                &self.metrics.imitate_logical_size_histo
            }
        };
        let timer = storage_time_metrics.start_timer();
        let logical_size = self
            .get_current_logical_size_non_incremental(up_to_lsn, cancel, ctx)
            .await?;
        debug!("calculated logical size: {logical_size}");
        timer.stop_and_record();
        Ok(logical_size)
    }

    /// Update current logical size, adding `delta' to the old value.
    fn update_current_logical_size(&self, delta: i64) {
        let logical_size = &self.current_logical_size;
        logical_size.increment_size(delta);

        // Also set the value in the prometheus gauge. Note that
        // there is a race condition here: if this is is called by two
        // threads concurrently, the prometheus gauge might be set to
        // one value while current_logical_size is set to the
        // other.
        match logical_size.current_size() {
            Ok(CurrentLogicalSize::Exact(new_current_size)) => self
                .metrics
                .current_logical_size_gauge
                .set(new_current_size),
            Ok(CurrentLogicalSize::Approximate(_)) => {
                // don't update the gauge yet, this allows us not to update the gauge back and
                // forth between the initial size calculation task.
            }
            // this is overflow
            Err(e) => error!("Failed to compute current logical size for metrics update: {e:?}"),
        }
    }

    async fn find_layer(&self, layer_file_name: &str) -> Option<Arc<dyn PersistentLayer>> {
        let guard = self.layers.read().await;
        for historic_layer in guard.layer_map().iter_historic_layers() {
            let historic_layer_name = historic_layer.filename().file_name();
            if layer_file_name == historic_layer_name {
                return Some(guard.get_from_desc(&historic_layer));
            }
        }

        None
    }
}

type TraversalId = String;

trait TraversalLayerExt {
    fn traversal_id(&self) -> TraversalId;
}

impl TraversalLayerExt for Arc<dyn PersistentLayer> {
    fn traversal_id(&self) -> TraversalId {
        let timeline_id = self.layer_desc().timeline_id;
        match self.local_path() {
            Some(local_path) => {
                debug_assert!(local_path.to_str().unwrap().contains(&format!("{}", timeline_id)),
                    "need timeline ID to uniquely identify the layer when traversal crosses ancestor boundary",
                );
                format!("{}", local_path.display())
            }
            None => {
                format!("remote {}/{self}", timeline_id)
            }
        }
    }
}

impl TraversalLayerExt for Arc<InMemoryLayer> {
    fn traversal_id(&self) -> TraversalId {
        format!("timeline {} in-memory {self}", self.get_timeline_id())
    }
}

impl Timeline {
    ///
    /// Get a handle to a Layer for reading.
    ///
    /// The returned Layer might be from an ancestor timeline, if the
    /// segment hasn't been updated on this timeline yet.
    ///
    /// This function takes the current timeline's locked LayerMap as an argument,
    /// so callers can avoid potential race conditions.
    async fn get_reconstruct_data(
        &self,
        key: Key,
        request_lsn: Lsn,
        reconstruct_state: &mut ValueReconstructState,
        ctx: &RequestContext,
    ) -> Result<(), PageReconstructError> {
        // Start from the current timeline.
        let mut timeline_owned;
        let mut timeline = self;

        let mut read_count = scopeguard::guard(0, |cnt| {
            crate::metrics::READ_NUM_FS_LAYERS.observe(cnt as f64)
        });

        // For debugging purposes, collect the path of layers that we traversed
        // through. It's included in the error message if we fail to find the key.
        let mut traversal_path = Vec::<TraversalPathItem>::new();

        let cached_lsn = if let Some((cached_lsn, _)) = &reconstruct_state.img {
            *cached_lsn
        } else {
            Lsn(0)
        };

        // 'prev_lsn' tracks the last LSN that we were at in our search. It's used
        // to check that each iteration make some progress, to break infinite
        // looping if something goes wrong.
        let mut prev_lsn = Lsn(u64::MAX);

        let mut result = ValueReconstructResult::Continue;
        let mut cont_lsn = Lsn(request_lsn.0 + 1);

        'outer: loop {
            // The function should have updated 'state'
            //info!("CALLED for {} at {}: {:?} with {} records, cached {}", key, cont_lsn, result, reconstruct_state.records.len(), cached_lsn);
            match result {
                ValueReconstructResult::Complete => return Ok(()),
                ValueReconstructResult::Continue => {
                    // If we reached an earlier cached page image, we're done.
                    if cont_lsn == cached_lsn + 1 {
                        MATERIALIZED_PAGE_CACHE_HIT.inc_by(1);
                        return Ok(());
                    }
                    if prev_lsn <= cont_lsn {
                        // Didn't make any progress in last iteration. Error out to avoid
                        // getting stuck in the loop.
                        return Err(layer_traversal_error(format!(
                            "could not find layer with more data for key {} at LSN {}, request LSN {}, ancestor {}",
                            key,
                            Lsn(cont_lsn.0 - 1),
                            request_lsn,
                            timeline.ancestor_lsn
                        ), traversal_path));
                    }
                    prev_lsn = cont_lsn;
                }
                ValueReconstructResult::Missing => {
                    return Err(layer_traversal_error(
                        if cfg!(test) {
                            format!(
                                "could not find data for key {} at LSN {}, for request at LSN {}\n{}",
                                key, cont_lsn, request_lsn, std::backtrace::Backtrace::force_capture(),
                            )
                        } else {
                            format!(
                                "could not find data for key {} at LSN {}, for request at LSN {}",
                                key, cont_lsn, request_lsn
                            )
                        },
                        traversal_path,
                    ));
                }
            }

            // Recurse into ancestor if needed
            if Lsn(cont_lsn.0 - 1) <= timeline.ancestor_lsn {
                trace!(
                    "going into ancestor {}, cont_lsn is {}",
                    timeline.ancestor_lsn,
                    cont_lsn
                );
                let ancestor = match timeline.get_ancestor_timeline() {
                    Ok(timeline) => timeline,
                    Err(e) => return Err(PageReconstructError::from(e)),
                };

                // It's possible that the ancestor timeline isn't active yet, or
                // is active but hasn't yet caught up to the branch point. Wait
                // for it.
                //
                // This cannot happen while the pageserver is running normally,
                // because you cannot create a branch from a point that isn't
                // present in the pageserver yet. However, we don't wait for the
                // branch point to be uploaded to cloud storage before creating
                // a branch. I.e., the branch LSN need not be remote consistent
                // for the branching operation to succeed.
                //
                // Hence, if we try to load a tenant in such a state where
                // 1. the existence of the branch was persisted (in IndexPart and/or locally)
                // 2. but the ancestor state is behind branch_lsn because it was not yet persisted
                // then we will need to wait for the ancestor timeline to
                // re-stream WAL up to branch_lsn before we access it.
                //
                // How can a tenant get in such a state?
                // - ungraceful pageserver process exit
                // - detach+attach => this is a bug, https://github.com/neondatabase/neon/issues/4219
                //
                // NB: this could be avoided by requiring
                //   branch_lsn >= remote_consistent_lsn
                // during branch creation.
                match ancestor.wait_to_become_active(ctx).await {
                    Ok(()) => {}
                    Err(state) if state == TimelineState::Stopping => {
                        return Err(PageReconstructError::AncestorStopping(ancestor.timeline_id));
                    }
                    Err(state) => {
                        return Err(PageReconstructError::Other(anyhow::anyhow!(
                            "Timeline {} will not become active. Current state: {:?}",
                            ancestor.timeline_id,
                            &state,
                        )));
                    }
                }
                ancestor.wait_lsn(timeline.ancestor_lsn, ctx).await?;

                timeline_owned = ancestor;
                timeline = &*timeline_owned;
                prev_lsn = Lsn(u64::MAX);
                continue 'outer;
            }

            #[allow(clippy::never_loop)] // see comment at bottom of this loop
            'layer_map_search: loop {
                let remote_layer = {
                    let guard = timeline.layers.read().await;
                    let layers = guard.layer_map();

                    // Check the open and frozen in-memory layers first, in order from newest
                    // to oldest.
                    if let Some(open_layer) = &layers.open_layer {
                        let start_lsn = open_layer.get_lsn_range().start;
                        if cont_lsn > start_lsn {
                            //info!("CHECKING for {} at {} on open layer {}", key, cont_lsn, open_layer.filename().display());
                            // Get all the data needed to reconstruct the page version from this layer.
                            // But if we have an older cached page image, no need to go past that.
                            let lsn_floor = max(cached_lsn + 1, start_lsn);
                            result = match open_layer
                                .get_value_reconstruct_data(
                                    key,
                                    lsn_floor..cont_lsn,
                                    reconstruct_state,
                                    ctx,
                                )
                                .await
                            {
                                Ok(result) => result,
                                Err(e) => return Err(PageReconstructError::from(e)),
                            };
                            cont_lsn = lsn_floor;
                            // metrics: open_layer does not count as fs access, so we are not updating `read_count`
                            traversal_path.push((
                                result,
                                cont_lsn,
                                Box::new({
                                    let open_layer = Arc::clone(open_layer);
                                    move || open_layer.traversal_id()
                                }),
                            ));
                            continue 'outer;
                        }
                    }
                    for frozen_layer in layers.frozen_layers.iter().rev() {
                        let start_lsn = frozen_layer.get_lsn_range().start;
                        if cont_lsn > start_lsn {
                            //info!("CHECKING for {} at {} on frozen layer {}", key, cont_lsn, frozen_layer.filename().display());
                            let lsn_floor = max(cached_lsn + 1, start_lsn);
                            result = match frozen_layer
                                .get_value_reconstruct_data(
                                    key,
                                    lsn_floor..cont_lsn,
                                    reconstruct_state,
                                    ctx,
                                )
                                .await
                            {
                                Ok(result) => result,
                                Err(e) => return Err(PageReconstructError::from(e)),
                            };
                            cont_lsn = lsn_floor;
                            // metrics: open_layer does not count as fs access, so we are not updating `read_count`
                            traversal_path.push((
                                result,
                                cont_lsn,
                                Box::new({
                                    let frozen_layer = Arc::clone(frozen_layer);
                                    move || frozen_layer.traversal_id()
                                }),
                            ));
                            continue 'outer;
                        }
                    }

                    if let Some(SearchResult { lsn_floor, layer }) = layers.search(key, cont_lsn) {
                        let layer = guard.get_from_desc(&layer);
                        // If it's a remote layer, download it and retry.
                        if let Some(remote_layer) =
                            super::storage_layer::downcast_remote_layer(&layer)
                        {
                            // TODO: push a breadcrumb to 'traversal_path' to record the fact that
                            // we downloaded / would need to download this layer.
                            remote_layer // download happens outside the scope of `layers` guard object
                        } else {
                            // Get all the data needed to reconstruct the page version from this layer.
                            // But if we have an older cached page image, no need to go past that.
                            let lsn_floor = max(cached_lsn + 1, lsn_floor);
                            result = match layer
                                .get_value_reconstruct_data(
                                    key,
                                    lsn_floor..cont_lsn,
                                    reconstruct_state,
                                    ctx,
                                )
                                .await
                            {
                                Ok(result) => result,
                                Err(e) => return Err(PageReconstructError::from(e)),
                            };
                            cont_lsn = lsn_floor;
                            *read_count += 1;
                            traversal_path.push((
                                result,
                                cont_lsn,
                                Box::new({
                                    let layer = Arc::clone(&layer);
                                    move || layer.traversal_id()
                                }),
                            ));
                            continue 'outer;
                        }
                    } else if timeline.ancestor_timeline.is_some() {
                        // Nothing on this timeline. Traverse to parent
                        result = ValueReconstructResult::Continue;
                        cont_lsn = Lsn(timeline.ancestor_lsn.0 + 1);
                        continue 'outer;
                    } else {
                        // Nothing found
                        result = ValueReconstructResult::Missing;
                        continue 'outer;
                    }
                };
                // Download the remote_layer and replace it in the layer map.
                // For that, we need to release the mutex. Otherwise, we'd deadlock.
                //
                // The control flow is so weird here because `drop(layers)` inside
                // the if stmt above is not enough for current rustc: it requires
                // that the layers lock guard is not in scope across the download
                // await point.
                let remote_layer_as_persistent: Arc<dyn PersistentLayer> =
                    Arc::clone(&remote_layer) as Arc<dyn PersistentLayer>;
                let id = remote_layer_as_persistent.traversal_id();
                info!(
                    "need remote layer {} for task kind {:?}",
                    id,
                    ctx.task_kind()
                );

                // The next layer doesn't exist locally. Need to download it.
                // (The control flow is a bit complicated here because we must drop the 'layers'
                // lock before awaiting on the Future.)
                match (
                    ctx.download_behavior(),
                    self.conf.ondemand_download_behavior_treat_error_as_warn,
                ) {
                    (DownloadBehavior::Download, _) => {
                        info!(
                            "on-demand downloading remote layer {id} for task kind {:?}",
                            ctx.task_kind()
                        );
                        timeline.download_remote_layer(remote_layer).await?;
                        continue 'layer_map_search;
                    }
                    (DownloadBehavior::Warn, _) | (DownloadBehavior::Error, true) => {
                        warn!(
                            "unexpectedly on-demand downloading remote layer {} for task kind {:?}",
                            id,
                            ctx.task_kind()
                        );
                        UNEXPECTED_ONDEMAND_DOWNLOADS.inc();
                        timeline.download_remote_layer(remote_layer).await?;
                        continue 'layer_map_search;
                    }
                    (DownloadBehavior::Error, false) => {
                        return Err(PageReconstructError::NeedsDownload(
                            TenantTimelineId::new(self.tenant_id, self.timeline_id),
                            remote_layer.filename(),
                        ))
                    }
                }
            }
        }
    }

    fn lookup_cached_page(&self, key: &Key, lsn: Lsn) -> Option<(Lsn, Bytes)> {
        let cache = page_cache::get();

        // FIXME: It's pointless to check the cache for things that are not 8kB pages.
        // We should look at the key to determine if it's a cacheable object
        let (lsn, read_guard) =
            cache.lookup_materialized_page(self.tenant_id, self.timeline_id, key, lsn)?;
        let img = Bytes::from(read_guard.to_vec());
        Some((lsn, img))
    }

    fn get_ancestor_timeline(&self) -> anyhow::Result<Arc<Timeline>> {
        let ancestor = self.ancestor_timeline.as_ref().with_context(|| {
            format!(
                "Ancestor is missing. Timeline id: {} Ancestor id {:?}",
                self.timeline_id,
                self.get_ancestor_timeline_id(),
            )
        })?;
        Ok(Arc::clone(ancestor))
    }

    ///
    /// Get a handle to the latest layer for appending.
    ///
    async fn get_layer_for_write(&self, lsn: Lsn) -> anyhow::Result<Arc<InMemoryLayer>> {
        let mut guard = self.layers.write().await;
        let layer = guard.get_layer_for_write(
            lsn,
            self.get_last_record_lsn(),
            self.conf,
            self.timeline_id,
            self.tenant_id,
        )?;
        Ok(layer)
    }

    async fn put_value(&self, key: Key, lsn: Lsn, val: &Value) -> anyhow::Result<()> {
        //info!("PUT: key {} at {}", key, lsn);
        let layer = self.get_layer_for_write(lsn).await?;
        layer.put_value(key, lsn, val).await?;
        Ok(())
    }

    async fn put_tombstone(&self, key_range: Range<Key>, lsn: Lsn) -> anyhow::Result<()> {
        let layer = self.get_layer_for_write(lsn).await?;
        layer.put_tombstone(key_range, lsn).await?;
        Ok(())
    }

    fn finish_write(&self, new_lsn: Lsn) {
        assert!(new_lsn.is_aligned());

        self.metrics.last_record_gauge.set(new_lsn.0 as i64);
        self.last_record_lsn.advance(new_lsn);
    }

    async fn freeze_inmem_layer(&self, write_lock_held: bool) {
        // Freeze the current open in-memory layer. It will be written to disk on next
        // iteration.
        let _write_guard = if write_lock_held {
            None
        } else {
            Some(self.write_lock.lock().await)
        };
        let mut guard = self.layers.write().await;
        guard
            .try_freeze_in_memory_layer(self.get_last_record_lsn(), &self.last_freeze_at)
            .await;
    }

    /// Layer flusher task's main loop.
    async fn flush_loop(
        self: &Arc<Self>,
        mut layer_flush_start_rx: tokio::sync::watch::Receiver<u64>,
        ctx: &RequestContext,
    ) {
        info!("started flush loop");
        loop {
            tokio::select! {
                _ = task_mgr::shutdown_watcher() => {
                    info!("shutting down layer flush task");
                    break;
                },
                _ = layer_flush_start_rx.changed() => {}
            }

            trace!("waking up");
            let timer = self.metrics.flush_time_histo.start_timer();
            let flush_counter = *layer_flush_start_rx.borrow();
            let result = loop {
                let layer_to_flush = {
                    let guard = self.layers.read().await;
                    guard.layer_map().frozen_layers.front().cloned()
                    // drop 'layers' lock to allow concurrent reads and writes
                };
                let Some(layer_to_flush) = layer_to_flush else {
                    break Ok(());
                };
                if let Err(err) = self.flush_frozen_layer(layer_to_flush, ctx).await {
                    error!("could not flush frozen layer: {err:?}");
                    break Err(err);
                }
            };
            // Notify any listeners that we're done
            let _ = self
                .layer_flush_done_tx
                .send_replace((flush_counter, result));

            timer.stop_and_record();
        }
    }

    async fn flush_frozen_layers_and_wait(&self) -> anyhow::Result<()> {
        let mut rx = self.layer_flush_done_tx.subscribe();

        // Increment the flush cycle counter and wake up the flush task.
        // Remember the new value, so that when we listen for the flush
        // to finish, we know when the flush that we initiated has
        // finished, instead of some other flush that was started earlier.
        let mut my_flush_request = 0;

        let flush_loop_state = { *self.flush_loop_state.lock().unwrap() };
        if !matches!(flush_loop_state, FlushLoopState::Running { .. }) {
            anyhow::bail!("cannot flush frozen layers when flush_loop is not running, state is {flush_loop_state:?}")
        }

        self.layer_flush_start_tx.send_modify(|counter| {
            my_flush_request = *counter + 1;
            *counter = my_flush_request;
        });

        loop {
            {
                let (last_result_counter, last_result) = &*rx.borrow();
                if *last_result_counter >= my_flush_request {
                    if let Err(_err) = last_result {
                        // We already logged the original error in
                        // flush_loop. We cannot propagate it to the caller
                        // here, because it might not be Cloneable
                        anyhow::bail!(
                            "Could not flush frozen layer. Request id: {}",
                            my_flush_request
                        );
                    } else {
                        return Ok(());
                    }
                }
            }
            trace!("waiting for flush to complete");
            rx.changed().await?;
            trace!("done")
        }
    }

    fn flush_frozen_layers(&self) {
        self.layer_flush_start_tx.send_modify(|val| *val += 1);
    }

    /// Flush one frozen in-memory layer to disk, as a new delta layer.
    #[instrument(skip_all, fields(tenant_id=%self.tenant_id, timeline_id=%self.timeline_id, layer=%frozen_layer))]
    async fn flush_frozen_layer(
        self: &Arc<Self>,
        frozen_layer: Arc<InMemoryLayer>,
        ctx: &RequestContext,
    ) -> anyhow::Result<()> {
        // As a special case, when we have just imported an image into the repository,
        // instead of writing out a L0 delta layer, we directly write out image layer
        // files instead. This is possible as long as *all* the data imported into the
        // repository have the same LSN.
        let lsn_range = frozen_layer.get_lsn_range();
        let (layer_paths_to_upload, delta_layer_to_add) =
            if lsn_range.start == self.initdb_lsn && lsn_range.end == Lsn(self.initdb_lsn.0 + 1) {
                #[cfg(test)]
                match &mut *self.flush_loop_state.lock().unwrap() {
                    FlushLoopState::NotStarted | FlushLoopState::Exited => {
                        panic!("flush loop not running")
                    }
                    FlushLoopState::Running {
                        initdb_optimization_count,
                        ..
                    } => {
                        *initdb_optimization_count += 1;
                    }
                }
                // Note: The 'ctx' in use here has DownloadBehavior::Error. We should not
                // require downloading anything during initial import.
                let (partitioning, _lsn) = self
                    .repartition(self.initdb_lsn, self.get_compaction_target_size(), ctx)
                    .await?;
                // For image layers, we add them immediately into the layer map.
                (
                    self.create_image_layers(&partitioning, self.initdb_lsn, true, ctx)
                        .await?,
                    None,
                )
            } else {
                #[cfg(test)]
                match &mut *self.flush_loop_state.lock().unwrap() {
                    FlushLoopState::NotStarted | FlushLoopState::Exited => {
                        panic!("flush loop not running")
                    }
                    FlushLoopState::Running {
                        expect_initdb_optimization,
                        ..
                    } => {
                        assert!(!*expect_initdb_optimization, "expected initdb optimization");
                    }
                }
                // Normal case, write out a L0 delta layer file.
                // `create_delta_layer` will not modify the layer map.
                // We will remove frozen layer and add delta layer in one atomic operation later.
                let layer = self.create_delta_layer(&frozen_layer).await?;
                (
                    HashMap::from([(
                        layer.filename(),
                        LayerFileMetadata::new(layer.layer_desc().file_size),
                    )]),
                    Some(layer),
                )
            };

        // The new on-disk layers are now in the layer map. We can remove the
        // in-memory layer from the map now. The flushed layer is stored in
        // the mapping in `create_delta_layer`.
        {
            let mut guard = self.layers.write().await;

            if let Some(ref l) = delta_layer_to_add {
                // TODO: move access stats, metrics update, etc. into layer manager.
                l.access_stats().record_residence_event(
                    &guard,
                    LayerResidenceStatus::Resident,
                    LayerResidenceEventReason::LayerCreate,
                );

                // update metrics
                let sz = l.layer_desc().file_size;
                self.metrics.resident_physical_size_gauge.add(sz);
                self.metrics.num_persistent_files_created.inc_by(1);
                self.metrics.persistent_bytes_written.inc_by(sz);
            }

            guard.finish_flush_l0_layer(delta_layer_to_add, &frozen_layer);
            // release lock on 'layers'
        }

        // FIXME: between create_delta_layer and the scheduling of the upload in `update_metadata_file`,
        // a compaction can delete the file and then it won't be available for uploads any more.
        // We still schedule the upload, resulting in an error, but ideally we'd somehow avoid this
        // race situation.
        // See https://github.com/neondatabase/neon/issues/4526
        pausable_failpoint!("flush-frozen-pausable");

        // This failpoint is used by another test case `test_pageserver_recovery`.
        fail_point!("flush-frozen-exit");

        // Update the metadata file, with new 'disk_consistent_lsn'
        //
        // TODO: This perhaps should be done in 'flush_frozen_layers', after flushing
        // *all* the layers, to avoid fsyncing the file multiple times.
        let disk_consistent_lsn = Lsn(lsn_range.end.0 - 1);
        let old_disk_consistent_lsn = self.disk_consistent_lsn.load();

        // If we were able to advance 'disk_consistent_lsn', save it the metadata file.
        // After crash, we will restart WAL streaming and processing from that point.
        if disk_consistent_lsn != old_disk_consistent_lsn {
            assert!(disk_consistent_lsn > old_disk_consistent_lsn);
            self.update_metadata_file(disk_consistent_lsn, layer_paths_to_upload)
                .context("update_metadata_file")?;
            // Also update the in-memory copy
            self.disk_consistent_lsn.store(disk_consistent_lsn);
        }
        Ok(())
    }

    /// Update metadata file
    fn update_metadata_file(
        &self,
        disk_consistent_lsn: Lsn,
        layer_paths_to_upload: HashMap<LayerFileName, LayerFileMetadata>,
    ) -> anyhow::Result<()> {
        // We can only save a valid 'prev_record_lsn' value on disk if we
        // flushed *all* in-memory changes to disk. We only track
        // 'prev_record_lsn' in memory for the latest processed record, so we
        // don't remember what the correct value that corresponds to some old
        // LSN is. But if we flush everything, then the value corresponding
        // current 'last_record_lsn' is correct and we can store it on disk.
        let RecordLsn {
            last: last_record_lsn,
            prev: prev_record_lsn,
        } = self.last_record_lsn.load();
        let ondisk_prev_record_lsn = if disk_consistent_lsn == last_record_lsn {
            Some(prev_record_lsn)
        } else {
            None
        };

        let ancestor_timeline_id = self
            .ancestor_timeline
            .as_ref()
            .map(|ancestor| ancestor.timeline_id);

        let metadata = TimelineMetadata::new(
            disk_consistent_lsn,
            ondisk_prev_record_lsn,
            ancestor_timeline_id,
            self.ancestor_lsn,
            *self.latest_gc_cutoff_lsn.read(),
            self.initdb_lsn,
            self.pg_version,
        );

        fail_point!("checkpoint-before-saving-metadata", |x| bail!(
            "{}",
            x.unwrap()
        ));

        save_metadata(
            self.conf,
            &self.tenant_id,
            &self.timeline_id,
            &metadata,
            false,
        )
        .context("save_metadata")?;

        if let Some(remote_client) = &self.remote_client {
            for (path, layer_metadata) in layer_paths_to_upload {
                remote_client.schedule_layer_file_upload(&path, &layer_metadata)?;
            }
            remote_client.schedule_index_upload_for_metadata_update(&metadata)?;
        }

        Ok(())
    }

    // Write out the given frozen in-memory layer as a new L0 delta file. This L0 file will not be tracked
    // in layer map immediately. The caller is responsible to put it into the layer map.
    async fn create_delta_layer(
        self: &Arc<Self>,
        frozen_layer: &Arc<InMemoryLayer>,
    ) -> anyhow::Result<DeltaLayer> {
        let span = tracing::info_span!("blocking");
        let new_delta: DeltaLayer = tokio::task::spawn_blocking({
            let _g = span.entered();
            let self_clone = Arc::clone(self);
            let frozen_layer = Arc::clone(frozen_layer);
            move || {
                // Write it out
                // Keep this inside `spawn_blocking` and `Handle::current`
                // as long as the write path is still sync and the read impl
                // is still not fully async. Otherwise executor threads would
                // be blocked.
                let new_delta = Handle::current().block_on(frozen_layer.write_to_disk())?;
                let new_delta_path = new_delta.path();

                // Sync it to disk.
                //
                // We must also fsync the timeline dir to ensure the directory entries for
                // new layer files are durable.
                //
                // NB: timeline dir must be synced _after_ the file contents are durable.
                // So, two separate fsyncs are required, they mustn't be batched.
                //
                // TODO: If we're running inside 'flush_frozen_layers' and there are multiple
                // files to flush, the fsync overhead can be reduces as follows:
                // 1. write them all to temporary file names
                // 2. fsync them
                // 3. rename to the final name
                // 4. fsync the parent directory.
                // Note that (1),(2),(3) today happen inside write_to_disk().
                par_fsync::par_fsync(&[new_delta_path]).context("fsync of delta layer")?;
                par_fsync::par_fsync(&[self_clone
                    .conf
                    .timeline_path(&self_clone.tenant_id, &self_clone.timeline_id)])
                .context("fsync of timeline dir")?;

                anyhow::Ok(new_delta)
            }
        })
        .await
        .context("spawn_blocking")??;

        Ok(new_delta)
    }

    async fn repartition(
        &self,
        lsn: Lsn,
        partition_size: u64,
        ctx: &RequestContext,
    ) -> anyhow::Result<(KeyPartitioning, Lsn)> {
        {
            let partitioning_guard = self.partitioning.lock().unwrap();
            let distance = lsn.0 - partitioning_guard.1 .0;
            if partitioning_guard.1 != Lsn(0) && distance <= self.repartition_threshold {
                debug!(
                    distance,
                    threshold = self.repartition_threshold,
                    "no repartitioning needed"
                );
                return Ok((partitioning_guard.0.clone(), partitioning_guard.1));
            }
        }
        let keyspace = self.collect_keyspace(lsn, ctx).await?;
        let partitioning = keyspace.partition(partition_size);

        let mut partitioning_guard = self.partitioning.lock().unwrap();
        if lsn > partitioning_guard.1 {
            *partitioning_guard = (partitioning, lsn);
        } else {
            warn!("Concurrent repartitioning of keyspace. This unexpected, but probably harmless");
        }
        Ok((partitioning_guard.0.clone(), partitioning_guard.1))
    }

    // Is it time to create a new image layer for the given partition?
    async fn time_for_new_image_layer(
        &self,
        partition: &KeySpace,
        lsn: Lsn,
    ) -> anyhow::Result<bool> {
        let threshold = self.get_image_creation_threshold();

        let guard = self.layers.read().await;
        let layers = guard.layer_map();

        let mut max_deltas = 0;
        {
            let wanted_image_layers = self.wanted_image_layers.lock().unwrap();
            if let Some((cutoff_lsn, wanted)) = &*wanted_image_layers {
                let img_range =
                    partition.ranges.first().unwrap().start..partition.ranges.last().unwrap().end;
                if wanted.overlaps(&img_range) {
                    //
                    // gc_timeline only pays attention to image layers that are older than the GC cutoff,
                    // but create_image_layers creates image layers at last-record-lsn.
                    // So it's possible that gc_timeline wants a new image layer to be created for a key range,
                    // but the range is already covered by image layers at more recent LSNs. Before we
                    // create a new image layer, check if the range is already covered at more recent LSNs.
                    if !layers
                        .image_layer_exists(&img_range, &(Lsn::min(lsn, *cutoff_lsn)..lsn + 1))?
                    {
                        debug!(
                            "Force generation of layer {}-{} wanted by GC, cutoff={}, lsn={})",
                            img_range.start, img_range.end, cutoff_lsn, lsn
                        );
                        return Ok(true);
                    }
                }
            }
        }

        for part_range in &partition.ranges {
            let image_coverage = layers.image_coverage(part_range, lsn)?;
            for (img_range, last_img) in image_coverage {
                let img_lsn = if let Some(last_img) = last_img {
                    last_img.get_lsn_range().end
                } else {
                    Lsn(0)
                };
                // Let's consider an example:
                //
                // delta layer with LSN range 71-81
                // delta layer with LSN range 81-91
                // delta layer with LSN range 91-101
                // image layer at LSN 100
                //
                // If 'lsn' is still 100, i.e. no new WAL has been processed since the last image layer,
                // there's no need to create a new one. We check this case explicitly, to avoid passing
                // a bogus range to count_deltas below, with start > end. It's even possible that there
                // are some delta layers *later* than current 'lsn', if more WAL was processed and flushed
                // after we read last_record_lsn, which is passed here in the 'lsn' argument.
                if img_lsn < lsn {
                    let num_deltas =
                        layers.count_deltas(&img_range, &(img_lsn..lsn), Some(threshold))?;

                    max_deltas = max_deltas.max(num_deltas);
                    if num_deltas >= threshold {
                        debug!(
                            "key range {}-{}, has {} deltas on this timeline in LSN range {}..{}",
                            img_range.start, img_range.end, num_deltas, img_lsn, lsn
                        );
                        return Ok(true);
                    }
                }
            }
        }

        debug!(
            max_deltas,
            "none of the partitioned ranges had >= {threshold} deltas"
        );
        Ok(false)
    }

    async fn create_image_layers(
        &self,
        partitioning: &KeyPartitioning,
        lsn: Lsn,
        force: bool,
        ctx: &RequestContext,
    ) -> Result<HashMap<LayerFileName, LayerFileMetadata>, PageReconstructError> {
        let timer = self.metrics.create_images_time_histo.start_timer();
        let mut image_layers: Vec<ImageLayer> = Vec::new();

        // We need to avoid holes between generated image layers.
        // Otherwise LayerMap::image_layer_exists will return false if key range of some layer is covered by more than one
        // image layer with hole between them. In this case such layer can not be utilized by GC.
        //
        // How such hole between partitions can appear?
        // if we have relation with relid=1 and size 100 and relation with relid=2 with size 200 then result of
        // KeySpace::partition may contain partitions <100000000..100000099> and <200000000..200000199>.
        // If there is delta layer <100000000..300000000> then it never be garbage collected because
        // image layers  <100000000..100000099> and <200000000..200000199> are not completely covering it.
        let mut start = Key::MIN;

        for partition in partitioning.parts.iter() {
            let img_range = start..partition.ranges.last().unwrap().end;
            start = img_range.end;
            if force || self.time_for_new_image_layer(partition, lsn).await? {
                let mut image_layer_writer = ImageLayerWriter::new(
                    self.conf,
                    self.timeline_id,
                    self.tenant_id,
                    &img_range,
                    lsn,
                    false, // image layer always covers the full range
                )?;

                fail_point!("image-layer-writer-fail-before-finish", |_| {
                    Err(PageReconstructError::Other(anyhow::anyhow!(
                        "failpoint image-layer-writer-fail-before-finish"
                    )))
                });
                for range in &partition.ranges {
                    let mut key = range.start;
                    while key < range.end {
                        let img = match self.get(key, lsn, ctx).await {
                            Ok(img) => img,
                            Err(err) => {
                                // If we fail to reconstruct a VM or FSM page, we can zero the
                                // page without losing any actual user data. That seems better
                                // than failing repeatedly and getting stuck.
                                //
                                // We had a bug at one point, where we truncated the FSM and VM
                                // in the pageserver, but the Postgres didn't know about that
                                // and continued to generate incremental WAL records for pages
                                // that didn't exist in the pageserver. Trying to replay those
                                // WAL records failed to find the previous image of the page.
                                // This special case allows us to recover from that situation.
                                // See https://github.com/neondatabase/neon/issues/2601.
                                //
                                // Unfortunately we cannot do this for the main fork, or for
                                // any metadata keys, keys, as that would lead to actual data
                                // loss.
                                if is_rel_fsm_block_key(key) || is_rel_vm_block_key(key) {
                                    warn!("could not reconstruct FSM or VM key {key}, filling with zeros: {err:?}");
                                    ZERO_PAGE.clone()
                                } else {
                                    return Err(err);
                                }
                            }
                        };
                        image_layer_writer.put_image(key, &img)?;
                        key = key.next();
                    }
                }
                let image_layer = image_layer_writer.finish()?;
                image_layers.push(image_layer);
            }
        }
        // All layers that the GC wanted us to create have now been created.
        //
        // It's possible that another GC cycle happened while we were compacting, and added
        // something new to wanted_image_layers, and we now clear that before processing it.
        // That's OK, because the next GC iteration will put it back in.
        *self.wanted_image_layers.lock().unwrap() = None;

        // Sync the new layer to disk before adding it to the layer map, to make sure
        // we don't garbage collect something based on the new layer, before it has
        // reached the disk.
        //
        // We must also fsync the timeline dir to ensure the directory entries for
        // new layer files are durable
        //
        // Compaction creates multiple image layers. It would be better to create them all
        // and fsync them all in parallel.
        let all_paths = image_layers
            .iter()
            .map(|layer| layer.path())
            .collect::<Vec<_>>();

        par_fsync::par_fsync_async(&all_paths)
            .await
            .context("fsync of newly created layer files")?;

        par_fsync::par_fsync_async(&[self.conf.timeline_path(&self.tenant_id, &self.timeline_id)])
            .await
            .context("fsync of timeline dir")?;

        let mut layer_paths_to_upload = HashMap::with_capacity(image_layers.len());

        let mut guard = self.layers.write().await;
        let timeline_path = self.conf.timeline_path(&self.tenant_id, &self.timeline_id);

        for l in &image_layers {
            let path = l.filename();
            let metadata = timeline_path
                .join(path.file_name())
                .metadata()
                .with_context(|| format!("reading metadata of layer file {}", path.file_name()))?;

            layer_paths_to_upload.insert(path, LayerFileMetadata::new(metadata.len()));

            self.metrics
                .resident_physical_size_gauge
                .add(metadata.len());
            let l = Arc::new(l);
            l.access_stats().record_residence_event(
                &guard,
                LayerResidenceStatus::Resident,
                LayerResidenceEventReason::LayerCreate,
            );
        }
        guard.track_new_image_layers(image_layers);
        drop_wlock(guard);
        timer.stop_and_record();

        Ok(layer_paths_to_upload)
    }
}

#[derive(Default)]
struct CompactLevel0Phase1Result {
    new_layers: Vec<Arc<DeltaLayer>>,
    deltas_to_compact: Vec<Arc<PersistentLayerDesc>>,
}

/// Top-level failure to compact.
#[derive(Debug)]
enum CompactionError {
    /// L0 compaction requires layers to be downloaded.
    ///
    /// This should not happen repeatedly, but will be retried once by top-level
    /// `Timeline::compact`.
    DownloadRequired(Vec<Arc<RemoteLayer>>),
    /// The timeline or pageserver is shutting down
    ShuttingDown,
    /// Compaction cannot be done right now; page reconstruction and so on.
    Other(anyhow::Error),
}

impl From<anyhow::Error> for CompactionError {
    fn from(value: anyhow::Error) -> Self {
        CompactionError::Other(value)
    }
}

#[serde_as]
#[derive(serde::Serialize)]
struct RecordedDuration(#[serde_as(as = "serde_with::DurationMicroSeconds")] Duration);

#[derive(Default)]
enum DurationRecorder {
    #[default]
    NotStarted,
    Recorded(RecordedDuration, tokio::time::Instant),
}

impl DurationRecorder {
    pub fn till_now(&self) -> DurationRecorder {
        match self {
            DurationRecorder::NotStarted => {
                panic!("must only call on recorded measurements")
            }
            DurationRecorder::Recorded(_, ended) => {
                let now = tokio::time::Instant::now();
                DurationRecorder::Recorded(RecordedDuration(now - *ended), now)
            }
        }
    }
    pub fn into_recorded(self) -> Option<RecordedDuration> {
        match self {
            DurationRecorder::NotStarted => None,
            DurationRecorder::Recorded(recorded, _) => Some(recorded),
        }
    }
}

#[derive(Default)]
struct CompactLevel0Phase1StatsBuilder {
    version: Option<u64>,
    tenant_id: Option<TenantId>,
    timeline_id: Option<TimelineId>,
    read_lock_acquisition_micros: DurationRecorder,
    read_lock_held_spawn_blocking_startup_micros: DurationRecorder,
    read_lock_held_key_sort_micros: DurationRecorder,
    read_lock_held_prerequisites_micros: DurationRecorder,
    read_lock_held_compute_holes_micros: DurationRecorder,
    read_lock_drop_micros: DurationRecorder,
    write_layer_files_micros: DurationRecorder,
    level0_deltas_count: Option<usize>,
    new_deltas_count: Option<usize>,
    new_deltas_size: Option<u64>,
}

#[serde_as]
#[derive(serde::Serialize)]
struct CompactLevel0Phase1Stats {
    version: u64,
    #[serde_as(as = "serde_with::DisplayFromStr")]
    tenant_id: TenantId,
    #[serde_as(as = "serde_with::DisplayFromStr")]
    timeline_id: TimelineId,
    read_lock_acquisition_micros: RecordedDuration,
    read_lock_held_spawn_blocking_startup_micros: RecordedDuration,
    read_lock_held_key_sort_micros: RecordedDuration,
    read_lock_held_prerequisites_micros: RecordedDuration,
    read_lock_held_compute_holes_micros: RecordedDuration,
    read_lock_drop_micros: RecordedDuration,
    write_layer_files_micros: RecordedDuration,
    level0_deltas_count: usize,
    new_deltas_count: usize,
    new_deltas_size: u64,
}

impl TryFrom<CompactLevel0Phase1StatsBuilder> for CompactLevel0Phase1Stats {
    type Error = anyhow::Error;

    fn try_from(value: CompactLevel0Phase1StatsBuilder) -> Result<Self, Self::Error> {
        Ok(Self {
            version: value.version.ok_or_else(|| anyhow!("version not set"))?,
            tenant_id: value
                .tenant_id
                .ok_or_else(|| anyhow!("tenant_id not set"))?,
            timeline_id: value
                .timeline_id
                .ok_or_else(|| anyhow!("timeline_id not set"))?,
            read_lock_acquisition_micros: value
                .read_lock_acquisition_micros
                .into_recorded()
                .ok_or_else(|| anyhow!("read_lock_acquisition_micros not set"))?,
            read_lock_held_spawn_blocking_startup_micros: value
                .read_lock_held_spawn_blocking_startup_micros
                .into_recorded()
                .ok_or_else(|| anyhow!("read_lock_held_spawn_blocking_startup_micros not set"))?,
            read_lock_held_key_sort_micros: value
                .read_lock_held_key_sort_micros
                .into_recorded()
                .ok_or_else(|| anyhow!("read_lock_held_key_sort_micros not set"))?,
            read_lock_held_prerequisites_micros: value
                .read_lock_held_prerequisites_micros
                .into_recorded()
                .ok_or_else(|| anyhow!("read_lock_held_prerequisites_micros not set"))?,
            read_lock_held_compute_holes_micros: value
                .read_lock_held_compute_holes_micros
                .into_recorded()
                .ok_or_else(|| anyhow!("read_lock_held_compute_holes_micros not set"))?,
            read_lock_drop_micros: value
                .read_lock_drop_micros
                .into_recorded()
                .ok_or_else(|| anyhow!("read_lock_drop_micros not set"))?,
            write_layer_files_micros: value
                .write_layer_files_micros
                .into_recorded()
                .ok_or_else(|| anyhow!("write_layer_files_micros not set"))?,
            level0_deltas_count: value
                .level0_deltas_count
                .ok_or_else(|| anyhow!("level0_deltas_count not set"))?,
            new_deltas_count: value
                .new_deltas_count
                .ok_or_else(|| anyhow!("new_deltas_count not set"))?,
            new_deltas_size: value
                .new_deltas_size
                .ok_or_else(|| anyhow!("new_deltas_size not set"))?,
        })
    }
}

impl Timeline {
    /// Level0 files first phase of compaction, explained in the [`compact_inner`] comment.
    ///
    /// This method takes the `_layer_removal_cs` guard to highlight it required downloads are
    /// returned as an error. If the `layer_removal_cs` boundary is changed not to be taken in the
    /// start of level0 files compaction, the on-demand download should be revisited as well.
    ///
    /// [`compact_inner`]: Self::compact_inner
    fn compact_level0_phase1(
        self: Arc<Self>,
        _layer_removal_cs: Arc<tokio::sync::OwnedMutexGuard<()>>,
        guard: tokio::sync::OwnedRwLockReadGuard<LayerManager>,
        mut stats: CompactLevel0Phase1StatsBuilder,
        target_file_size: u64,
        ctx: &RequestContext,
    ) -> Result<CompactLevel0Phase1Result, CompactionError> {
        stats.read_lock_held_spawn_blocking_startup_micros =
            stats.read_lock_acquisition_micros.till_now(); // set by caller
        let layers = guard.layer_map();
        let level0_deltas = layers.get_level0_deltas()?;
        let mut level0_deltas = level0_deltas
            .into_iter()
            .map(|x| guard.get_from_desc(&x))
            .collect_vec();
        stats.level0_deltas_count = Some(level0_deltas.len());
        // Only compact if enough layers have accumulated.
        let threshold = self.get_compaction_threshold();
        if level0_deltas.is_empty() || level0_deltas.len() < threshold {
            debug!(
                level0_deltas = level0_deltas.len(),
                threshold, "too few deltas to compact"
            );
            return Ok(CompactLevel0Phase1Result::default());
        }

        // This failpoint is used together with `test_duplicate_layers` integration test.
        // It returns the compaction result exactly the same layers as input to compaction.
        // We want to ensure that this will not cause any problem when updating the layer map
        // after the compaction is finished.
        //
        // Currently, there are two rare edge cases that will cause duplicated layers being
        // inserted.
        // 1. The compaction job is inturrupted / did not finish successfully. Assume we have file 1, 2, 3, 4, which
        //    is compacted to 5, but the page server is shut down, next time we start page server we will get a layer
        //    map containing 1, 2, 3, 4, and 5, whereas 5 has the same content as 4. If we trigger L0 compation at this
        //    point again, it is likely that we will get a file 6 which has the same content and the key range as 5,
        //    and this causes an overwrite. This is acceptable because the content is the same, and we should do a
        //    layer replace instead of the normal remove / upload process.
        // 2. The input workload pattern creates exactly n files that are sorted, non-overlapping and is of target file
        //    size length. Compaction will likely create the same set of n files afterwards.
        //
        // This failpoint is a superset of both of the cases.
        fail_point!("compact-level0-phase1-return-same", |_| {
            println!("compact-level0-phase1-return-same"); // so that we can check if we hit the failpoint
            Ok(CompactLevel0Phase1Result {
                new_layers: level0_deltas
                    .iter()
                    .map(|x| x.clone().downcast_delta_layer().unwrap())
                    .collect(),
                deltas_to_compact: level0_deltas
                    .iter()
                    .map(|x| x.layer_desc().clone().into())
                    .collect(),
            })
        });

        // Gather the files to compact in this iteration.
        //
        // Start with the oldest Level 0 delta file, and collect any other
        // level 0 files that form a contiguous sequence, such that the end
        // LSN of previous file matches the start LSN of the next file.
        //
        // Note that if the files don't form such a sequence, we might
        // "compact" just a single file. That's a bit pointless, but it allows
        // us to get rid of the level 0 file, and compact the other files on
        // the next iteration. This could probably made smarter, but such
        // "gaps" in the sequence of level 0 files should only happen in case
        // of a crash, partial download from cloud storage, or something like
        // that, so it's not a big deal in practice.
        level0_deltas.sort_by_key(|l| l.layer_desc().lsn_range.start);
        let mut level0_deltas_iter = level0_deltas.iter();

        let first_level0_delta = level0_deltas_iter.next().unwrap();
        let mut prev_lsn_end = first_level0_delta.layer_desc().lsn_range.end;
        let mut deltas_to_compact = vec![Arc::clone(first_level0_delta)];
        for l in level0_deltas_iter {
            let lsn_range = &l.layer_desc().lsn_range;

            if lsn_range.start != prev_lsn_end {
                break;
            }
            deltas_to_compact.push(Arc::clone(l));
            prev_lsn_end = lsn_range.end;
        }
        let lsn_range = Range {
            start: deltas_to_compact
                .first()
                .unwrap()
                .layer_desc()
                .lsn_range
                .start,
            end: deltas_to_compact.last().unwrap().layer_desc().lsn_range.end,
        };

        let remotes = deltas_to_compact
            .iter()
            .filter(|l| l.is_remote_layer())
            .inspect(|l| info!("compact requires download of {l}"))
            .map(|l| {
                l.clone()
                    .downcast_remote_layer()
                    .expect("just checked it is remote layer")
            })
            .collect::<Vec<_>>();

        if !remotes.is_empty() {
            // caller is holding the lock to layer_removal_cs, and we don't want to download while
            // holding that; in future download_remote_layer might take it as well. this is
            // regardless of earlier image creation downloading on-demand, while holding the lock.
            return Err(CompactionError::DownloadRequired(remotes));
        }

        info!(
            "Starting Level0 compaction in LSN range {}-{} for {} layers ({} deltas in total)",
            lsn_range.start,
            lsn_range.end,
            deltas_to_compact.len(),
            level0_deltas.len()
        );

        for l in deltas_to_compact.iter() {
            info!("compact includes {l}");
        }

        // We don't need the original list of layers anymore. Drop it so that
        // we don't accidentally use it later in the function.
        drop(level0_deltas);

        stats.read_lock_held_prerequisites_micros = stats
            .read_lock_held_spawn_blocking_startup_micros
            .till_now();

        // Determine N largest holes where N is number of compacted layers.
        let max_holes = deltas_to_compact.len();
        let last_record_lsn = self.get_last_record_lsn();
        let min_hole_range = (target_file_size / page_cache::PAGE_SZ as u64) as i128;
        let min_hole_coverage_size = 3; // TODO: something more flexible?

        // min-heap (reserve space for one more element added before eviction)
        let mut heap: BinaryHeap<Hole> = BinaryHeap::with_capacity(max_holes + 1);
        let mut prev: Option<Key> = None;

        let mut all_keys = Vec::new();

        let downcast_deltas: Vec<_> = deltas_to_compact
            .iter()
            .map(|l| l.clone().downcast_delta_layer().expect("delta layer"))
            .collect();
        for dl in downcast_deltas.iter() {
            // TODO: replace this with an await once we fully go async
            all_keys.extend(Handle::current().block_on(DeltaLayer::load_keys(dl, ctx))?);
        }

        // The current stdlib sorting implementation is designed in a way where it is
        // particularly fast where the slice is made up of sorted sub-ranges.
        all_keys.sort_by_key(|DeltaEntry { key, lsn, .. }| (*key, *lsn));

        stats.read_lock_held_key_sort_micros = stats.read_lock_held_prerequisites_micros.till_now();

        for DeltaEntry { key: next_key, .. } in all_keys.iter() {
            let next_key = *next_key;
            if let Some(prev_key) = prev {
                // just first fast filter
                if next_key.to_i128() - prev_key.to_i128() >= min_hole_range {
                    let key_range = prev_key..next_key;
                    // Measuring hole by just subtraction of i128 representation of key range boundaries
                    // has not so much sense, because largest holes will corresponds field1/field2 changes.
                    // But we are mostly interested to eliminate holes which cause generation of excessive image layers.
                    // That is why it is better to measure size of hole as number of covering image layers.
                    let coverage_size = layers.image_coverage(&key_range, last_record_lsn)?.len();
                    if coverage_size >= min_hole_coverage_size {
                        heap.push(Hole {
                            key_range,
                            coverage_size,
                        });
                        if heap.len() > max_holes {
                            heap.pop(); // remove smallest hole
                        }
                    }
                }
            }
            prev = Some(next_key.next());
        }
        stats.read_lock_held_compute_holes_micros = stats.read_lock_held_key_sort_micros.till_now();
        drop_rlock(guard);
        stats.read_lock_drop_micros = stats.read_lock_held_compute_holes_micros.till_now();
        let mut holes = heap.into_vec();
        holes.sort_unstable_by_key(|hole| hole.key_range.start);
        let mut next_hole = 0; // index of next hole in holes vector

        // This iterator walks through all key-value pairs from all the layers
        // we're compacting, in key, LSN order.
        let all_values_iter = all_keys.iter();

        // This iterator walks through all keys and is needed to calculate size used by each key
        let mut all_keys_iter = all_keys
            .iter()
            .map(|DeltaEntry { key, lsn, size, .. }| (*key, *lsn, *size))
            .coalesce(|mut prev, cur| {
                // Coalesce keys that belong to the same key pair.
                // This ensures that compaction doesn't put them
                // into different layer files.
                // Still limit this by the target file size,
                // so that we keep the size of the files in
                // check.
                if prev.0 == cur.0 && prev.2 < target_file_size {
                    prev.2 += cur.2;
                    Ok(prev)
                } else {
                    Err((prev, cur))
                }
            });

        // Merge the contents of all the input delta layers into a new set
        // of delta layers, based on the current partitioning.
        //
        // We split the new delta layers on the key dimension. We iterate through the key space, and for each key, check if including the next key to the current output layer we're building would cause the layer to become too large. If so, dump the current output layer and start new one.
        // It's possible that there is a single key with so many page versions that storing all of them in a single layer file
        // would be too large. In that case, we also split on the LSN dimension.
        //
        // LSN
        //  ^
        //  |
        //  | +-----------+            +--+--+--+--+
        //  | |           |            |  |  |  |  |
        //  | +-----------+            |  |  |  |  |
        //  | |           |            |  |  |  |  |
        //  | +-----------+     ==>    |  |  |  |  |
        //  | |           |            |  |  |  |  |
        //  | +-----------+            |  |  |  |  |
        //  | |           |            |  |  |  |  |
        //  | +-----------+            +--+--+--+--+
        //  |
        //  +--------------> key
        //
        //
        // If one key (X) has a lot of page versions:
        //
        // LSN
        //  ^
        //  |                                 (X)
        //  | +-----------+            +--+--+--+--+
        //  | |           |            |  |  |  |  |
        //  | +-----------+            |  |  +--+  |
        //  | |           |            |  |  |  |  |
        //  | +-----------+     ==>    |  |  |  |  |
        //  | |           |            |  |  +--+  |
        //  | +-----------+            |  |  |  |  |
        //  | |           |            |  |  |  |  |
        //  | +-----------+            +--+--+--+--+
        //  |
        //  +--------------> key
        // TODO: this actually divides the layers into fixed-size chunks, not
        // based on the partitioning.
        //
        // TODO: we should also opportunistically materialize and
        // garbage collect what we can.
        let mut new_layers = Vec::new();
        let mut prev_key: Option<Key> = None;
        let mut writer: Option<DeltaLayerWriter> = None;
        let mut key_values_total_size = 0u64;
        let mut dup_start_lsn: Lsn = Lsn::INVALID; // start LSN of layer containing values of the single key
        let mut dup_end_lsn: Lsn = Lsn::INVALID; // end LSN of layer containing values of the single key

        // TODO remove this block_on wrapper once we fully go async
        Handle::current().block_on(async {
            for &DeltaEntry {
                key, lsn, ref val, ..
            } in all_values_iter
            {
                let value = val.load().await?;
                let same_key = prev_key.map_or(false, |prev_key| prev_key == key);
                // We need to check key boundaries once we reach next key or end of layer with the same key
                if !same_key || lsn == dup_end_lsn {
                    let mut next_key_size = 0u64;
                    let is_dup_layer = dup_end_lsn.is_valid();
                    dup_start_lsn = Lsn::INVALID;
                    if !same_key {
                        dup_end_lsn = Lsn::INVALID;
                    }
                    // Determine size occupied by this key. We stop at next key or when size becomes larger than target_file_size
                    for (next_key, next_lsn, next_size) in all_keys_iter.by_ref() {
                        next_key_size = next_size;
                        if key != next_key {
                            if dup_end_lsn.is_valid() {
                                // We are writting segment with duplicates:
                                // place all remaining values of this key in separate segment
                                dup_start_lsn = dup_end_lsn; // new segments starts where old stops
                                dup_end_lsn = lsn_range.end; // there are no more values of this key till end of LSN range
                            }
                            break;
                        }
                        key_values_total_size += next_size;
                        // Check if it is time to split segment: if total keys size is larger than target file size.
                        // We need to avoid generation of empty segments if next_size > target_file_size.
                        if key_values_total_size > target_file_size && lsn != next_lsn {
                            // Split key between multiple layers: such layer can contain only single key
                            dup_start_lsn = if dup_end_lsn.is_valid() {
                                dup_end_lsn // new segment with duplicates starts where old one stops
                            } else {
                                lsn // start with the first LSN for this key
                            };
                            dup_end_lsn = next_lsn; // upper LSN boundary is exclusive
                            break;
                        }
                    }
                    // handle case when loop reaches last key: in this case dup_end is non-zero but dup_start is not set.
                    if dup_end_lsn.is_valid() && !dup_start_lsn.is_valid() {
                        dup_start_lsn = dup_end_lsn;
                        dup_end_lsn = lsn_range.end;
                    }
                    if writer.is_some() {
                        let written_size = writer.as_mut().unwrap().size();
                        let contains_hole =
                            next_hole < holes.len() && key >= holes[next_hole].key_range.end;
                        // check if key cause layer overflow or contains hole...
                        if is_dup_layer
                            || dup_end_lsn.is_valid()
                            || written_size + key_values_total_size > target_file_size
                            || contains_hole
                        {
                            // ... if so, flush previous layer and prepare to write new one
                            new_layers.push(Arc::new(
                                writer.take().unwrap().finish(prev_key.unwrap().next())?,
                            ));
                            writer = None;

                            if contains_hole {
                                // skip hole
                                next_hole += 1;
                            }
                        }
                    }
                    // Remember size of key value because at next iteration we will access next item
                    key_values_total_size = next_key_size;
                }
                if writer.is_none() {
                    // Create writer if not initiaized yet
                    writer = Some(DeltaLayerWriter::new(
                        self.conf,
                        self.timeline_id,
                        self.tenant_id,
                        key,
                        if dup_end_lsn.is_valid() {
                            // this is a layer containing slice of values of the same key
                            debug!("Create new dup layer {}..{}", dup_start_lsn, dup_end_lsn);
                            dup_start_lsn..dup_end_lsn
                        } else {
                            debug!("Create new layer {}..{}", lsn_range.start, lsn_range.end);
                            lsn_range.clone()
                        },
                    )?);
                }

                fail_point!("delta-layer-writer-fail-before-finish", |_| {
                    Result::<_>::Err(anyhow::anyhow!(
                        "failpoint delta-layer-writer-fail-before-finish"
                    ))
                });

                writer.as_mut().unwrap().put_value(key, lsn, value)?;
                prev_key = Some(key);
            }
            Ok(())
        })?;
        if let Some(writer) = writer {
            new_layers.push(Arc::new(writer.finish(prev_key.unwrap().next())?));
        }

        // Sync layers
        if !new_layers.is_empty() {
            // Print a warning if the created layer is larger than double the target size
            // Add two pages for potential overhead. This should in theory be already
            // accounted for in the target calculation, but for very small targets,
            // we still might easily hit the limit otherwise.
            let warn_limit = target_file_size * 2 + page_cache::PAGE_SZ as u64 * 2;
            for layer in new_layers.iter() {
                if layer.desc.file_size > warn_limit {
                    warn!(
                        %layer,
                        "created delta file of size {} larger than double of target of {target_file_size}", layer.desc.file_size
                    );
                }
            }
            let mut layer_paths: Vec<PathBuf> = new_layers.iter().map(|l| l.path()).collect();

            // Fsync all the layer files and directory using multiple threads to
            // minimize latency.
            par_fsync::par_fsync(&layer_paths).context("fsync all new layers")?;

            par_fsync::par_fsync(&[self.conf.timeline_path(&self.tenant_id, &self.timeline_id)])
                .context("fsync of timeline dir")?;

            layer_paths.pop().unwrap();
        }

        stats.write_layer_files_micros = stats.read_lock_drop_micros.till_now();
        stats.new_deltas_count = Some(new_layers.len());
        stats.new_deltas_size = Some(new_layers.iter().map(|l| l.desc.file_size).sum());

        match TryInto::<CompactLevel0Phase1Stats>::try_into(stats)
            .and_then(|stats| serde_json::to_string(&stats).context("serde_json::to_string"))
        {
            Ok(stats_json) => {
                info!(
                    stats_json = stats_json.as_str(),
                    "compact_level0_phase1 stats available"
                )
            }
            Err(e) => {
                warn!("compact_level0_phase1 stats failed to serialize: {:#}", e);
            }
        }

        Ok(CompactLevel0Phase1Result {
            new_layers,
            deltas_to_compact: deltas_to_compact
                .into_iter()
                .map(|x| Arc::new(x.layer_desc().clone()))
                .collect(),
        })
    }

    ///
    /// Collect a bunch of Level 0 layer files, and compact and reshuffle them as
    /// as Level 1 files.
    ///
    async fn compact_level0(
        self: &Arc<Self>,
        layer_removal_cs: Arc<tokio::sync::OwnedMutexGuard<()>>,
        target_file_size: u64,
        ctx: &RequestContext,
    ) -> Result<(), CompactionError> {
        let CompactLevel0Phase1Result {
            new_layers,
            deltas_to_compact,
        } = {
            let phase1_span = info_span!("compact_level0_phase1");
            let myself = Arc::clone(self);
            let ctx = ctx.attached_child(); // technically, the spawn_blocking can outlive this future
            let mut stats = CompactLevel0Phase1StatsBuilder {
                version: Some(2),
                tenant_id: Some(self.tenant_id),
                timeline_id: Some(self.timeline_id),
                ..Default::default()
            };

            let begin = tokio::time::Instant::now();
            let phase1_layers_locked = Arc::clone(&self.layers).read_owned().await;
            let now = tokio::time::Instant::now();
            stats.read_lock_acquisition_micros =
                DurationRecorder::Recorded(RecordedDuration(now - begin), now);
            let layer_removal_cs = layer_removal_cs.clone();
            tokio::task::spawn_blocking(move || {
                let _entered = phase1_span.enter();
                myself.compact_level0_phase1(
                    layer_removal_cs,
                    phase1_layers_locked,
                    stats,
                    target_file_size,
                    &ctx,
                )
            })
            .await
            .context("spawn_blocking")??
        };

        if new_layers.is_empty() && deltas_to_compact.is_empty() {
            // nothing to do
            return Ok(());
        }

        // Before deleting any layers, we need to wait for their upload ops to finish.
        // See remote_timeline_client module level comment on consistency.
        // Do it here because we don't want to hold self.layers.write() while waiting.
        if let Some(remote_client) = &self.remote_client {
            debug!("waiting for upload ops to complete");
            remote_client
                .wait_completion()
                .await
                .context("wait for layer upload ops to complete")?;
        }

        let mut guard = self.layers.write().await;
        let mut new_layer_paths = HashMap::with_capacity(new_layers.len());

        // In some rare cases, we may generate a file with exactly the same key range / LSN as before the compaction.
        // We should move to numbering the layer files instead of naming them using key range / LSN some day. But for
        // now, we just skip the file to avoid unintentional modification to files on the disk and in the layer map.
        let mut duplicated_layers = HashSet::new();

        let mut insert_layers = Vec::new();
        let mut remove_layers = Vec::new();

        for l in new_layers {
            let new_delta_path = l.path();

            let metadata = new_delta_path.metadata().with_context(|| {
                format!(
                    "read file metadata for new created layer {}",
                    new_delta_path.display()
                )
            })?;

            if let Some(remote_client) = &self.remote_client {
                remote_client.schedule_layer_file_upload(
                    &l.filename(),
                    &LayerFileMetadata::new(metadata.len()),
                )?;
            }

            // update the timeline's physical size
            self.metrics
                .resident_physical_size_gauge
                .add(metadata.len());

            new_layer_paths.insert(new_delta_path, LayerFileMetadata::new(metadata.len()));
            l.access_stats().record_residence_event(
                &guard,
                LayerResidenceStatus::Resident,
                LayerResidenceEventReason::LayerCreate,
            );
            let l = l as Arc<dyn PersistentLayer>;
            if guard.contains(&l) {
                duplicated_layers.insert(l.layer_desc().key());
            } else {
                if LayerMap::is_l0(l.layer_desc()) {
                    return Err(CompactionError::Other(anyhow!("compaction generates a L0 layer file as output, which will cause infinite compaction.")));
                }
                insert_layers.push(l);
            }
        }

        // Now that we have reshuffled the data to set of new delta layers, we can
        // delete the old ones
        let mut layer_names_to_delete = Vec::with_capacity(deltas_to_compact.len());
        for ldesc in deltas_to_compact {
            if duplicated_layers.contains(&ldesc.key()) {
                // skip duplicated layers, they will not be removed; we have already overwritten them
                // with new layers in the compaction phase 1.
                continue;
            }
            layer_names_to_delete.push(ldesc.filename());
            remove_layers.push(guard.get_from_desc(&ldesc));
        }

        guard.finish_compact_l0(
            layer_removal_cs,
            remove_layers,
            insert_layers,
            &self.metrics,
        )?;

        drop_wlock(guard);

        // Also schedule the deletions in remote storage
        if let Some(remote_client) = &self.remote_client {
            let deletion_queue = self
                .deletion_queue_client
                .as_ref()
                .ok_or_else(|| anyhow::anyhow!("Remote storage enabled without deletion queue"))?;
            remote_client
                .schedule_layer_file_deletion(&layer_names_to_delete, deletion_queue)
                .await?;
        }

        Ok(())
    }

    /// Update information about which layer files need to be retained on
    /// garbage collection. This is separate from actually performing the GC,
    /// and is updated more frequently, so that compaction can remove obsolete
    /// page versions more aggressively.
    ///
    /// TODO: that's wishful thinking, compaction doesn't actually do that
    /// currently.
    ///
    /// The caller specifies how much history is needed with the 3 arguments:
    ///
    /// retain_lsns: keep a version of each page at these LSNs
    /// cutoff_horizon: also keep everything newer than this LSN
    /// pitr: the time duration required to keep data for PITR
    ///
    /// The 'retain_lsns' list is currently used to prevent removing files that
    /// are needed by child timelines. In the future, the user might be able to
    /// name additional points in time to retain. The caller is responsible for
    /// collecting that information.
    ///
    /// The 'cutoff_horizon' point is used to retain recent versions that might still be
    /// needed by read-only nodes. (As of this writing, the caller just passes
    /// the latest LSN subtracted by a constant, and doesn't do anything smart
    /// to figure out what read-only nodes might actually need.)
    ///
    /// The 'pitr' duration is used to calculate a 'pitr_cutoff', which can be used to determine
    /// whether a record is needed for PITR.
    ///
    /// NOTE: This function holds a short-lived lock to protect the 'gc_info'
    /// field, so that the three values passed as argument are stored
    /// atomically. But the caller is responsible for ensuring that no new
    /// branches are created that would need to be included in 'retain_lsns',
    /// for example. The caller should hold `Tenant::gc_cs` lock to ensure
    /// that.
    ///
    #[instrument(skip_all, fields(timeline_id=%self.timeline_id))]
    pub(super) async fn update_gc_info(
        &self,
        retain_lsns: Vec<Lsn>,
        cutoff_horizon: Lsn,
        pitr: Duration,
        ctx: &RequestContext,
    ) -> anyhow::Result<()> {
        // First, calculate pitr_cutoff_timestamp and then convert it to LSN.
        //
        // Some unit tests depend on garbage-collection working even when
        // CLOG data is missing, so that find_lsn_for_timestamp() doesn't
        // work, so avoid calling it altogether if time-based retention is not
        // configured. It would be pointless anyway.
        let pitr_cutoff = if pitr != Duration::ZERO {
            let now = SystemTime::now();
            if let Some(pitr_cutoff_timestamp) = now.checked_sub(pitr) {
                let pitr_timestamp = to_pg_timestamp(pitr_cutoff_timestamp);

                match self.find_lsn_for_timestamp(pitr_timestamp, ctx).await? {
                    LsnForTimestamp::Present(lsn) => lsn,
                    LsnForTimestamp::Future(lsn) => {
                        // The timestamp is in the future. That sounds impossible,
                        // but what it really means is that there hasn't been
                        // any commits since the cutoff timestamp.
                        debug!("future({})", lsn);
                        cutoff_horizon
                    }
                    LsnForTimestamp::Past(lsn) => {
                        debug!("past({})", lsn);
                        // conservative, safe default is to remove nothing, when we
                        // have no commit timestamp data available
                        *self.get_latest_gc_cutoff_lsn()
                    }
                    LsnForTimestamp::NoData(lsn) => {
                        debug!("nodata({})", lsn);
                        // conservative, safe default is to remove nothing, when we
                        // have no commit timestamp data available
                        *self.get_latest_gc_cutoff_lsn()
                    }
                }
            } else {
                // If we don't have enough data to convert to LSN,
                // play safe and don't remove any layers.
                *self.get_latest_gc_cutoff_lsn()
            }
        } else {
            // No time-based retention was configured. Set time-based cutoff to
            // same as LSN based.
            cutoff_horizon
        };

        // Grab the lock and update the values
        *self.gc_info.write().unwrap() = GcInfo {
            retain_lsns,
            horizon_cutoff: cutoff_horizon,
            pitr_cutoff,
        };

        Ok(())
    }

    ///
    /// Garbage collect layer files on a timeline that are no longer needed.
    ///
    /// Currently, we don't make any attempt at removing unneeded page versions
    /// within a layer file. We can only remove the whole file if it's fully
    /// obsolete.
    ///
    pub(super) async fn gc(&self) -> anyhow::Result<GcResult> {
        let timer = self.metrics.garbage_collect_histo.start_timer();

        fail_point!("before-timeline-gc");

        let layer_removal_cs = Arc::new(self.layer_removal_cs.clone().lock_owned().await);
        // Is the timeline being deleted?
        if self.is_stopping() {
            anyhow::bail!("timeline is Stopping");
        }

        let (horizon_cutoff, pitr_cutoff, retain_lsns) = {
            let gc_info = self.gc_info.read().unwrap();

            let horizon_cutoff = min(gc_info.horizon_cutoff, self.get_disk_consistent_lsn());
            let pitr_cutoff = gc_info.pitr_cutoff;
            let retain_lsns = gc_info.retain_lsns.clone();
            (horizon_cutoff, pitr_cutoff, retain_lsns)
        };

        let new_gc_cutoff = Lsn::min(horizon_cutoff, pitr_cutoff);

        let res = self
            .gc_timeline(
                layer_removal_cs.clone(),
                horizon_cutoff,
                pitr_cutoff,
                retain_lsns,
                new_gc_cutoff,
            )
            .instrument(
                info_span!("gc_timeline", timeline_id = %self.timeline_id, cutoff = %new_gc_cutoff),
            )
            .await?;

        // only record successes
        timer.stop_and_record();

        Ok(res)
    }

    async fn gc_timeline(
        &self,
        layer_removal_cs: Arc<tokio::sync::OwnedMutexGuard<()>>,
        horizon_cutoff: Lsn,
        pitr_cutoff: Lsn,
        retain_lsns: Vec<Lsn>,
        new_gc_cutoff: Lsn,
    ) -> anyhow::Result<GcResult> {
        let now = SystemTime::now();
        let mut result: GcResult = GcResult::default();

        // Nothing to GC. Return early.
        let latest_gc_cutoff = *self.get_latest_gc_cutoff_lsn();
        if latest_gc_cutoff >= new_gc_cutoff {
            info!(
                "Nothing to GC: new_gc_cutoff_lsn {new_gc_cutoff}, latest_gc_cutoff_lsn {latest_gc_cutoff}",
            );
            return Ok(result);
        }

        // We need to ensure that no one tries to read page versions or create
        // branches at a point before latest_gc_cutoff_lsn. See branch_timeline()
        // for details. This will block until the old value is no longer in use.
        //
        // The GC cutoff should only ever move forwards.
        {
            let write_guard = self.latest_gc_cutoff_lsn.lock_for_write();
            ensure!(
                *write_guard <= new_gc_cutoff,
                "Cannot move GC cutoff LSN backwards (was {}, new {})",
                *write_guard,
                new_gc_cutoff
            );
            write_guard.store_and_unlock(new_gc_cutoff).wait();
        }

        info!("GC starting");

        debug!("retain_lsns: {:?}", retain_lsns);

        // Before deleting any layers, we need to wait for their upload ops to finish.
        // See storage_sync module level comment on consistency.
        // Do it here because we don't want to hold self.layers.write() while waiting.
        if let Some(remote_client) = &self.remote_client {
            debug!("waiting for upload ops to complete");
            remote_client
                .wait_completion()
                .await
                .context("wait for layer upload ops to complete")?;
        }

        let mut layers_to_remove = Vec::new();
        let mut wanted_image_layers = KeySpaceRandomAccum::default();

        // Scan all layers in the timeline (remote or on-disk).
        //
        // Garbage collect the layer if all conditions are satisfied:
        // 1. it is older than cutoff LSN;
        // 2. it is older than PITR interval;
        // 3. it doesn't need to be retained for 'retain_lsns';
        // 4. newer on-disk image layers cover the layer's whole key range
        //
        // TODO holding a write lock is too agressive and avoidable
        let mut guard = self.layers.write().await;
        let layers = guard.layer_map();
        'outer: for l in layers.iter_historic_layers() {
            result.layers_total += 1;

            // 1. Is it newer than GC horizon cutoff point?
            if l.get_lsn_range().end > horizon_cutoff {
                debug!(
                    "keeping {} because it's newer than horizon_cutoff {}",
                    l.filename(),
                    horizon_cutoff,
                );
                result.layers_needed_by_cutoff += 1;
                continue 'outer;
            }

            // 2. It is newer than PiTR cutoff point?
            if l.get_lsn_range().end > pitr_cutoff {
                debug!(
                    "keeping {} because it's newer than pitr_cutoff {}",
                    l.filename(),
                    pitr_cutoff,
                );
                result.layers_needed_by_pitr += 1;
                continue 'outer;
            }

            // 3. Is it needed by a child branch?
            // NOTE With that we would keep data that
            // might be referenced by child branches forever.
            // We can track this in child timeline GC and delete parent layers when
            // they are no longer needed. This might be complicated with long inheritance chains.
            //
            // TODO Vec is not a great choice for `retain_lsns`
            for retain_lsn in &retain_lsns {
                // start_lsn is inclusive
                if &l.get_lsn_range().start <= retain_lsn {
                    debug!(
                        "keeping {} because it's still might be referenced by child branch forked at {} is_dropped: xx is_incremental: {}",
                        l.filename(),
                        retain_lsn,
                        l.is_incremental(),
                    );
                    result.layers_needed_by_branches += 1;
                    continue 'outer;
                }
            }

            // 4. Is there a later on-disk layer for this relation?
            //
            // The end-LSN is exclusive, while disk_consistent_lsn is
            // inclusive. For example, if disk_consistent_lsn is 100, it is
            // OK for a delta layer to have end LSN 101, but if the end LSN
            // is 102, then it might not have been fully flushed to disk
            // before crash.
            //
            // For example, imagine that the following layers exist:
            //
            // 1000      - image (A)
            // 1000-2000 - delta (B)
            // 2000      - image (C)
            // 2000-3000 - delta (D)
            // 3000      - image (E)
            //
            // If GC horizon is at 2500, we can remove layers A and B, but
            // we cannot remove C, even though it's older than 2500, because
            // the delta layer 2000-3000 depends on it.
            if !layers
                .image_layer_exists(&l.get_key_range(), &(l.get_lsn_range().end..new_gc_cutoff))?
            {
                debug!("keeping {} because it is the latest layer", l.filename());
                // Collect delta key ranges that need image layers to allow garbage
                // collecting the layers.
                // It is not so obvious whether we need to propagate information only about
                // delta layers. Image layers can form "stairs" preventing old image from been deleted.
                // But image layers are in any case less sparse than delta layers. Also we need some
                // protection from replacing recent image layers with new one after each GC iteration.
                if self.get_gc_feedback() && l.is_incremental() && !LayerMap::is_l0(&l) {
                    wanted_image_layers.add_range(l.get_key_range());
                }
                result.layers_not_updated += 1;
                continue 'outer;
            }

            // We didn't find any reason to keep this file, so remove it.
            debug!(
                "garbage collecting {} is_dropped: xx is_incremental: {}",
                l.filename(),
                l.is_incremental(),
            );
            layers_to_remove.push(Arc::clone(&l));
        }
        self.wanted_image_layers
            .lock()
            .unwrap()
            .replace((new_gc_cutoff, wanted_image_layers.to_keyspace()));

        if !layers_to_remove.is_empty() {
            // Persist the new GC cutoff value in the metadata file, before
            // we actually remove anything.
            self.update_metadata_file(self.disk_consistent_lsn.load(), HashMap::new())?;

            // Actually delete the layers from disk and remove them from the map.
            // (couldn't do this in the loop above, because you cannot modify a collection
            // while iterating it. BTreeMap::retain() would be another option)
            let mut layer_names_to_delete = Vec::with_capacity(layers_to_remove.len());
            let gc_layers = layers_to_remove
                .iter()
                .map(|x| guard.get_from_desc(x))
                .collect();
            for doomed_layer in layers_to_remove {
                layer_names_to_delete.push(doomed_layer.filename());
                result.layers_removed += 1;
            }
            let apply = guard.finish_gc_timeline(layer_removal_cs, gc_layers, &self.metrics)?;

            if result.layers_removed != 0 {
                fail_point!("after-timeline-gc-removed-layers");
            }

            if let Some(remote_client) = &self.remote_client {
                // Remote metadata upload was scheduled in `update_metadata_file`: wait
                // for completion before scheduling any deletions.
                remote_client.wait_completion().await?;
                let deletion_queue = self.deletion_queue_client.as_ref().ok_or_else(|| {
                    anyhow::anyhow!("Remote storage enabled without deletion queue")
                })?;
                remote_client
                    .schedule_layer_file_deletion(&layer_names_to_delete, deletion_queue)
                    .await?;
            }

            apply.flush();
        }

        info!(
            "GC completed removing {} layers, cutoff {}",
            result.layers_removed, new_gc_cutoff
        );

        result.elapsed = now.elapsed()?;
        Ok(result)
    }

    ///
    /// Reconstruct a value, using the given base image and WAL records in 'data'.
    ///
    fn reconstruct_value(
        &self,
        key: Key,
        request_lsn: Lsn,
        mut data: ValueReconstructState,
    ) -> Result<Bytes, PageReconstructError> {
        // Perform WAL redo if needed
        data.records.reverse();

        // If we have a page image, and no WAL, we're all set
        if data.records.is_empty() {
            if let Some((img_lsn, img)) = &data.img {
                trace!(
                    "found page image for key {} at {}, no WAL redo required, req LSN {}",
                    key,
                    img_lsn,
                    request_lsn,
                );
                Ok(img.clone())
            } else {
                Err(PageReconstructError::from(anyhow!(
                    "base image for {key} at {request_lsn} not found"
                )))
            }
        } else {
            // We need to do WAL redo.
            //
            // If we don't have a base image, then the oldest WAL record better initialize
            // the page
            if data.img.is_none() && !data.records.first().unwrap().1.will_init() {
                Err(PageReconstructError::from(anyhow!(
                    "Base image for {} at {} not found, but got {} WAL records",
                    key,
                    request_lsn,
                    data.records.len()
                )))
            } else {
                if data.img.is_some() {
                    trace!(
                        "found {} WAL records and a base image for {} at {}, performing WAL redo",
                        data.records.len(),
                        key,
                        request_lsn
                    );
                } else {
                    trace!("found {} WAL records that will init the page for {} at {}, performing WAL redo", data.records.len(), key, request_lsn);
                };

                let last_rec_lsn = data.records.last().unwrap().0;

                let img = match self
                    .walredo_mgr
                    .request_redo(key, request_lsn, data.img, data.records, self.pg_version)
                    .context("Failed to reconstruct a page image:")
                {
                    Ok(img) => img,
                    Err(e) => return Err(PageReconstructError::from(e)),
                };

                if img.len() == page_cache::PAGE_SZ {
                    let cache = page_cache::get();
                    if let Err(e) = cache
                        .memorize_materialized_page(
                            self.tenant_id,
                            self.timeline_id,
                            key,
                            last_rec_lsn,
                            &img,
                        )
                        .context("Materialized page memoization failed")
                    {
                        return Err(PageReconstructError::from(e));
                    }
                }

                Ok(img)
            }
        }
    }

    /// Download a layer file from remote storage and insert it into the layer map.
    ///
    /// It's safe to call this function for the same layer concurrently. In that case:
    /// - If the layer has already been downloaded, `OK(...)` is returned.
    /// - If the layer is currently being downloaded, we wait until that download succeeded / failed.
    ///     - If it succeeded, we return `Ok(...)`.
    ///     - If it failed, we or another concurrent caller will initiate a new download attempt.
    ///
    /// Download errors are classified and retried if appropriate by the underlying RemoteTimelineClient function.
    /// It has an internal limit for the maximum number of retries and prints appropriate log messages.
    /// If we exceed the limit, it returns an error, and this function passes it through.
    /// The caller _could_ retry further by themselves by calling this function again, but _should not_ do it.
    /// The reason is that they cannot distinguish permanent errors from temporary ones, whereas
    /// the underlying RemoteTimelineClient can.
    ///
    /// There is no internal timeout or slowness detection.
    /// If the caller has a deadline or needs a timeout, they can simply stop polling:
    /// we're **cancellation-safe** because the download happens in a separate task_mgr task.
    /// So, the current download attempt will run to completion even if we stop polling.
    #[instrument(skip_all, fields(layer=%remote_layer))]
    pub async fn download_remote_layer(
        &self,
        remote_layer: Arc<RemoteLayer>,
    ) -> anyhow::Result<()> {
        span::debug_assert_current_span_has_tenant_and_timeline_id();

        use std::sync::atomic::Ordering::Relaxed;

        let permit = match Arc::clone(&remote_layer.ongoing_download)
            .acquire_owned()
            .await
        {
            Ok(permit) => permit,
            Err(_closed) => {
                if remote_layer.download_replacement_failure.load(Relaxed) {
                    // this path will be hit often, in case there are upper retries. however
                    // hitting this error will prevent a busy loop between get_reconstruct_data and
                    // download, so an error is prefered.
                    //
                    // TODO: we really should poison the timeline, but panicking is not yet
                    // supported. Related: https://github.com/neondatabase/neon/issues/3621
                    anyhow::bail!("an earlier download succeeded but LayerMap::replace failed")
                } else {
                    info!("download of layer has already finished");
                    return Ok(());
                }
            }
        };

        let (sender, receiver) = tokio::sync::oneshot::channel();
        // Spawn a task so that download does not outlive timeline when we detach tenant / delete timeline.
        let self_clone = self.myself.upgrade().expect("timeline is gone");
        task_mgr::spawn(
            &tokio::runtime::Handle::current(),
            TaskKind::RemoteDownloadTask,
            Some(self.tenant_id),
            Some(self.timeline_id),
            &format!("download layer {}", remote_layer),
            false,
            async move {
                let remote_client = self_clone.remote_client.as_ref().unwrap();

                // Does retries + exponential back-off internally.
                // When this fails, don't layer further retry attempts here.
                let result = remote_client
                    .download_layer_file(&remote_layer.filename(), &remote_layer.layer_metadata)
                    .await;

                if let Ok(size) = &result {
                    info!("layer file download finished");

                    // XXX the temp file is still around in Err() case
                    // and consumes space until we clean up upon pageserver restart.
                    self_clone.metrics.resident_physical_size_gauge.add(*size);

                    // Download complete. Replace the RemoteLayer with the corresponding
                    // Delta- or ImageLayer in the layer map.
                    let mut guard = self_clone.layers.write().await;
                    let new_layer =
                        remote_layer.create_downloaded_layer(&guard, self_clone.conf, *size);
                    {
                        let l: Arc<dyn PersistentLayer> = remote_layer.clone();
                        let failure = match guard.replace_and_verify(l, new_layer) {
                            Ok(()) => false,
                            Err(e) => {
                                // this is a precondition failure, the layer filename derived
                                // attributes didn't match up, which doesn't seem likely.
                                error!("replacing downloaded layer into layermap failed: {e:#?}");
                                true
                            }
                        };

                        if failure {
                            // mark the remote layer permanently failed; the timeline is most
                            // likely unusable after this. sadly we cannot just poison the layermap
                            // lock with panic, because that would create an issue with shutdown.
                            //
                            // this does not change the retry semantics on failed downloads.
                            //
                            // use of Relaxed is valid because closing of the semaphore gives
                            // happens-before and wakes up any waiters; we write this value before
                            // and any waiters (or would be waiters) will load it after closing
                            // semaphore.
                            //
                            // See: https://github.com/neondatabase/neon/issues/3533
                            remote_layer
                                .download_replacement_failure
                                .store(true, Relaxed);
                        }
                    }
                    drop_wlock(guard);

                    info!("on-demand download successful");

                    // Now that we've inserted the download into the layer map,
                    // close the semaphore. This will make other waiters for
                    // this download return Ok(()).
                    assert!(!remote_layer.ongoing_download.is_closed());
                    remote_layer.ongoing_download.close();
                } else {
                    // Keep semaphore open. We'll drop the permit at the end of the function.
                    error!(
                        "layer file download failed: {:?}",
                        result.as_ref().unwrap_err()
                    );
                }

                // Don't treat it as an error if the task that triggered the download
                // is no longer interested in the result.
                sender.send(result.map(|_sz| ())).ok();

                // In case we failed and there are other waiters, this will make one
                // of them retry the download in a new task.
                // XXX: This resets the exponential backoff because it's a new call to
                // download_layer file.
                drop(permit);

                Ok(())
            }
            .in_current_span(),
        );

        receiver.await.context("download task cancelled")?
    }

    pub async fn spawn_download_all_remote_layers(
        self: Arc<Self>,
        request: DownloadRemoteLayersTaskSpawnRequest,
    ) -> Result<DownloadRemoteLayersTaskInfo, DownloadRemoteLayersTaskInfo> {
        let mut status_guard = self.download_all_remote_layers_task_info.write().unwrap();
        if let Some(st) = &*status_guard {
            match &st.state {
                DownloadRemoteLayersTaskState::Running => {
                    return Err(st.clone());
                }
                DownloadRemoteLayersTaskState::ShutDown
                | DownloadRemoteLayersTaskState::Completed => {
                    *status_guard = None;
                }
            }
        }

        let self_clone = Arc::clone(&self);
        let task_id = task_mgr::spawn(
            task_mgr::BACKGROUND_RUNTIME.handle(),
            task_mgr::TaskKind::DownloadAllRemoteLayers,
            Some(self.tenant_id),
            Some(self.timeline_id),
            "download all remote layers task",
            false,
            async move {
                self_clone.download_all_remote_layers(request).await;
                let mut status_guard = self_clone.download_all_remote_layers_task_info.write().unwrap();
                 match &mut *status_guard {
                    None => {
                        warn!("tasks status is supposed to be Some(), since we are running");
                    }
                    Some(st) => {
                        let exp_task_id = format!("{}", task_mgr::current_task_id().unwrap());
                        if st.task_id != exp_task_id {
                            warn!("task id changed while we were still running, expecting {} but have {}", exp_task_id, st.task_id);
                        } else {
                            st.state = DownloadRemoteLayersTaskState::Completed;
                        }
                    }
                };
                Ok(())
            }
            .instrument(info_span!(parent: None, "download_all_remote_layers", tenant_id = %self.tenant_id, timeline_id = %self.timeline_id))
        );

        let initial_info = DownloadRemoteLayersTaskInfo {
            task_id: format!("{task_id}"),
            state: DownloadRemoteLayersTaskState::Running,
            total_layer_count: 0,
            successful_download_count: 0,
            failed_download_count: 0,
        };
        *status_guard = Some(initial_info.clone());

        Ok(initial_info)
    }

    async fn download_all_remote_layers(
        self: &Arc<Self>,
        request: DownloadRemoteLayersTaskSpawnRequest,
    ) {
        let mut downloads = Vec::new();
        {
            let guard = self.layers.read().await;
            let layers = guard.layer_map();
            layers
                .iter_historic_layers()
                .map(|l| guard.get_from_desc(&l))
                .filter_map(|l| l.downcast_remote_layer())
                .map(|l| self.download_remote_layer(l))
                .for_each(|dl| downloads.push(dl))
        }
        let total_layer_count = downloads.len();
        // limit download concurrency as specified in request
        let downloads = futures::stream::iter(downloads);
        let mut downloads = downloads.buffer_unordered(request.max_concurrent_downloads.get());

        macro_rules! lock_status {
            ($st:ident) => {
                let mut st = self.download_all_remote_layers_task_info.write().unwrap();
                let st = st
                    .as_mut()
                    .expect("this function is only called after the task has been spawned");
                assert_eq!(
                    st.task_id,
                    format!(
                        "{}",
                        task_mgr::current_task_id().expect("we run inside a task_mgr task")
                    )
                );
                let $st = st;
            };
        }

        {
            lock_status!(st);
            st.total_layer_count = total_layer_count as u64;
        }
        loop {
            tokio::select! {
                dl = downloads.next() => {
                    lock_status!(st);
                    match dl {
                        None => break,
                        Some(Ok(())) => {
                            st.successful_download_count += 1;
                        },
                        Some(Err(e)) => {
                            error!(error = %e, "layer download failed");
                            st.failed_download_count += 1;
                        }
                    }
                }
                _ = task_mgr::shutdown_watcher() => {
                    // Kind of pointless to watch for shutdowns here,
                    // as download_remote_layer spawns other task_mgr tasks internally.
                    lock_status!(st);
                    st.state = DownloadRemoteLayersTaskState::ShutDown;
                }
            }
        }
        {
            lock_status!(st);
            st.state = DownloadRemoteLayersTaskState::Completed;
        }
    }

    pub fn get_download_all_remote_layers_task_info(&self) -> Option<DownloadRemoteLayersTaskInfo> {
        self.download_all_remote_layers_task_info
            .read()
            .unwrap()
            .clone()
    }
}

pub struct DiskUsageEvictionInfo {
    /// Timeline's largest layer (remote or resident)
    pub max_layer_size: Option<u64>,
    /// Timeline's resident layers
    pub resident_layers: Vec<LocalLayerInfoForDiskUsageEviction>,
}

pub struct LocalLayerInfoForDiskUsageEviction {
    pub layer: Arc<dyn PersistentLayer>,
    pub last_activity_ts: SystemTime,
}

impl std::fmt::Debug for LocalLayerInfoForDiskUsageEviction {
    fn fmt(&self, f: &mut std::fmt::Formatter<'_>) -> std::fmt::Result {
        // format the tv_sec, tv_nsec into rfc3339 in case someone is looking at it
        // having to allocate a string to this is bad, but it will rarely be formatted
        let ts = chrono::DateTime::<chrono::Utc>::from(self.last_activity_ts);
        let ts = ts.to_rfc3339_opts(chrono::SecondsFormat::Nanos, true);
        f.debug_struct("LocalLayerInfoForDiskUsageEviction")
            .field("layer", &self.layer)
            .field("last_activity", &ts)
            .finish()
    }
}

impl LocalLayerInfoForDiskUsageEviction {
    pub fn file_size(&self) -> u64 {
        self.layer.layer_desc().file_size
    }
}

impl Timeline {
    /// Returns non-remote layers for eviction.
    pub(crate) async fn get_local_layers_for_disk_usage_eviction(&self) -> DiskUsageEvictionInfo {
        let guard = self.layers.read().await;
        let layers = guard.layer_map();

        let mut max_layer_size: Option<u64> = None;
        let mut resident_layers = Vec::new();

        for l in layers.iter_historic_layers() {
            let file_size = l.file_size();
            max_layer_size = max_layer_size.map_or(Some(file_size), |m| Some(m.max(file_size)));

            let l = guard.get_from_desc(&l);

            if l.is_remote_layer() {
                continue;
            }

            let last_activity_ts = l.access_stats().latest_activity().unwrap_or_else(|| {
                // We only use this fallback if there's an implementation error.
                // `latest_activity` already does rate-limited warn!() log.
                debug!(layer=%l, "last_activity returns None, using SystemTime::now");
                SystemTime::now()
            });

            resident_layers.push(LocalLayerInfoForDiskUsageEviction {
                layer: l,
                last_activity_ts,
            });
        }

        DiskUsageEvictionInfo {
            max_layer_size,
            resident_layers,
        }
    }
}

type TraversalPathItem = (
    ValueReconstructResult,
    Lsn,
    Box<dyn Send + FnOnce() -> TraversalId>,
);

/// Helper function for get_reconstruct_data() to add the path of layers traversed
/// to an error, as anyhow context information.
fn layer_traversal_error(msg: String, path: Vec<TraversalPathItem>) -> PageReconstructError {
    // We want the original 'msg' to be the outermost context. The outermost context
    // is the most high-level information, which also gets propagated to the client.
    let mut msg_iter = path
        .into_iter()
        .map(|(r, c, l)| {
            format!(
                "layer traversal: result {:?}, cont_lsn {}, layer: {}",
                r,
                c,
                l(),
            )
        })
        .chain(std::iter::once(msg));
    // Construct initial message from the first traversed layer
    let err = anyhow!(msg_iter.next().unwrap());

    // Append all subsequent traversals, and the error message 'msg', as contexts.
    let msg = msg_iter.fold(err, |err, msg| err.context(msg));
    PageReconstructError::from(msg)
}

/// Various functions to mutate the timeline.
// TODO Currently, Deref is used to allow easy access to read methods from this trait.
// This is probably considered a bad practice in Rust and should be fixed eventually,
// but will cause large code changes.
pub struct TimelineWriter<'a> {
    tl: &'a Timeline,
    _write_guard: tokio::sync::MutexGuard<'a, ()>,
}

impl Deref for TimelineWriter<'_> {
    type Target = Timeline;

    fn deref(&self) -> &Self::Target {
        self.tl
    }
}

impl<'a> TimelineWriter<'a> {
    /// Put a new page version that can be constructed from a WAL record
    ///
    /// This will implicitly extend the relation, if the page is beyond the
    /// current end-of-file.
    pub async fn put(&self, key: Key, lsn: Lsn, value: &Value) -> anyhow::Result<()> {
        self.tl.put_value(key, lsn, value).await
    }

    pub async fn delete(&self, key_range: Range<Key>, lsn: Lsn) -> anyhow::Result<()> {
        self.tl.put_tombstone(key_range, lsn).await
    }

    /// Track the end of the latest digested WAL record.
    /// Remember the (end of) last valid WAL record remembered in the timeline.
    ///
    /// Call this after you have finished writing all the WAL up to 'lsn'.
    ///
    /// 'lsn' must be aligned. This wakes up any wait_lsn() callers waiting for
    /// the 'lsn' or anything older. The previous last record LSN is stored alongside
    /// the latest and can be read.
    pub fn finish_write(&self, new_lsn: Lsn) {
        self.tl.finish_write(new_lsn);
    }

    pub fn update_current_logical_size(&self, delta: i64) {
        self.tl.update_current_logical_size(delta)
    }
}

// We need TimelineWriter to be send in upcoming conversion of
// Timeline::layers to tokio::sync::RwLock.
#[test]
fn is_send() {
    fn _assert_send<T: Send>() {}
    _assert_send::<TimelineWriter<'_>>();
}

/// Add a suffix to a layer file's name: .{num}.old
/// Uses the first available num (starts at 0)
fn rename_to_backup(path: &Path) -> anyhow::Result<()> {
    let filename = path
        .file_name()
        .ok_or_else(|| anyhow!("Path {} don't have a file name", path.display()))?
        .to_string_lossy();
    let mut new_path = path.to_owned();

    for i in 0u32.. {
        new_path.set_file_name(format!("{filename}.{i}.old"));
        if !new_path.exists() {
            std::fs::rename(path, &new_path)?;
            return Ok(());
        }
    }

    bail!("couldn't find an unused backup number for {:?}", path)
}

/// Similar to `Arc::ptr_eq`, but only compares the object pointers, not vtables.
///
/// Returns `true` if the two `Arc` point to the same layer, false otherwise.
///
/// If comparing persistent layers, ALWAYS compare the layer descriptor key.
#[inline(always)]
pub fn compare_arced_layers<L: ?Sized>(left: &Arc<L>, right: &Arc<L>) -> bool {
    // "dyn Trait" objects are "fat pointers" in that they have two components:
    // - pointer to the object
    // - pointer to the vtable
    //
    // rust does not provide a guarantee that these vtables are unique, but however
    // `Arc::ptr_eq` as of writing (at least up to 1.67) uses a comparison where both the
    // pointer and the vtable need to be equal.
    //
    // See: https://github.com/rust-lang/rust/issues/103763
    //
    // A future version of rust will most likely use this form below, where we cast each
    // pointer into a pointer to unit, which drops the inaccessible vtable pointer, making it
    // not affect the comparison.
    //
    // See: https://github.com/rust-lang/rust/pull/106450
    let left = Arc::as_ptr(left) as *const ();
    let right = Arc::as_ptr(right) as *const ();

    left == right
}

#[cfg(test)]
mod tests {
    use std::sync::Arc;

    use utils::{id::TimelineId, lsn::Lsn};

    use crate::deletion_queue::mock::MockDeletionQueue;
    use crate::tenant::{harness::TenantHarness, storage_layer::PersistentLayer};

    use super::{EvictionError, Timeline};

    #[tokio::test]
    async fn two_layer_eviction_attempts_at_the_same_time() {
        let harness =
            TenantHarness::create("two_layer_eviction_attempts_at_the_same_time").unwrap();

        let remote_storage = {
            // this is never used for anything, because of how the create_test_timeline works, but
            // it is with us in spirit and a Some.
            use remote_storage::{GenericRemoteStorage, RemoteStorageConfig, RemoteStorageKind};
            let path = harness.conf.workdir.join("localfs");
            std::fs::create_dir_all(&path).unwrap();
            let config = RemoteStorageConfig {
                max_concurrent_syncs: std::num::NonZeroUsize::new(2_000_000).unwrap(),
                max_sync_errors: std::num::NonZeroU32::new(3_000_000).unwrap(),
                storage: RemoteStorageKind::LocalFs(path),
            };
            GenericRemoteStorage::from_config(&config).unwrap()
        };
        let deletion_queue = MockDeletionQueue::new(Some(remote_storage.clone()), harness.conf);

        let ctx = any_context();
        let tenant = harness
            .try_load(
                &ctx,
                Some(remote_storage),
                Some(deletion_queue.new_client()),
            )
            .await
            .unwrap();
        let timeline = tenant
            .create_test_timeline(TimelineId::generate(), Lsn(0x10), 14, &ctx)
            .await
            .unwrap();

        let rc = timeline
            .remote_client
            .clone()
            .expect("just configured this");

        let layer = find_some_layer(&timeline).await;

        let cancel = tokio_util::sync::CancellationToken::new();
        let batch = [layer];

        let first = {
            let cancel = cancel.clone();
            async {
                timeline
                    .evict_layer_batch(&rc, &batch, cancel)
                    .await
                    .unwrap()
            }
        };
        let second = async {
            timeline
                .evict_layer_batch(&rc, &batch, cancel)
                .await
                .unwrap()
        };

        let (first, second) = tokio::join!(first, second);

        let (first, second) = (only_one(first), only_one(second));

        match (first, second) {
            (Ok(()), Err(EvictionError::FileNotFound))
            | (Err(EvictionError::FileNotFound), Ok(())) => {
                // one of the evictions gets to do it,
                // other one gets FileNotFound. all is good.
            }
            other => unreachable!("unexpected {:?}", other),
        }
    }

    #[tokio::test]
    async fn layer_eviction_aba_fails() {
        let harness = TenantHarness::create("layer_eviction_aba_fails").unwrap();

        let remote_storage = {
            // this is never used for anything, because of how the create_test_timeline works, but
            // it is with us in spirit and a Some.
            use remote_storage::{GenericRemoteStorage, RemoteStorageConfig, RemoteStorageKind};
            let path = harness.conf.workdir.join("localfs");
            std::fs::create_dir_all(&path).unwrap();
            let config = RemoteStorageConfig {
                max_concurrent_syncs: std::num::NonZeroUsize::new(2_000_000).unwrap(),
                max_sync_errors: std::num::NonZeroU32::new(3_000_000).unwrap(),
                storage: RemoteStorageKind::LocalFs(path),
            };
            GenericRemoteStorage::from_config(&config).unwrap()
        };
        let deletion_queue = MockDeletionQueue::new(Some(remote_storage.clone()), harness.conf);

        let ctx = any_context();
        let tenant = harness
            .try_load(
                &ctx,
                Some(remote_storage),
                Some(deletion_queue.new_client()),
            )
            .await
            .unwrap();
        let timeline = tenant
            .create_test_timeline(TimelineId::generate(), Lsn(0x10), 14, &ctx)
            .await
            .unwrap();

        let _e = tracing::info_span!("foobar", tenant_id = %tenant.tenant_id, timeline_id = %timeline.timeline_id).entered();

        let rc = timeline.remote_client.clone().unwrap();

        // TenantHarness allows uploads to happen given GenericRemoteStorage is configured
        let layer = find_some_layer(&timeline).await;

        let cancel = tokio_util::sync::CancellationToken::new();
        let batch = [layer];

        let first = {
            let cancel = cancel.clone();
            async {
                timeline
                    .evict_layer_batch(&rc, &batch, cancel)
                    .await
                    .unwrap()
            }
        };

        // lets imagine this is stuck somehow, still referencing the original `Arc<dyn PersistentLayer>`
        let second = {
            let cancel = cancel.clone();
            async {
                timeline
                    .evict_layer_batch(&rc, &batch, cancel)
                    .await
                    .unwrap()
            }
        };

        // while it's stuck, we evict and end up redownloading it
        only_one(first.await).expect("eviction succeeded");

        let layer = find_some_layer(&timeline).await;
        let layer = layer.downcast_remote_layer().unwrap();
        timeline.download_remote_layer(layer).await.unwrap();

        let res = only_one(second.await);

        assert!(
            matches!(res, Err(EvictionError::LayerNotFound(_))),
            "{res:?}"
        );

        // no more specific asserting, outside of preconds this is the only valid replacement
        // failure
    }

    fn any_context() -> crate::context::RequestContext {
        use crate::context::*;
        use crate::task_mgr::*;
        RequestContext::new(TaskKind::UnitTest, DownloadBehavior::Error)
    }

    fn only_one<T>(mut input: Vec<Option<T>>) -> T {
        assert_eq!(1, input.len());
        input
            .pop()
            .expect("length just checked")
            .expect("no cancellation")
    }

    async fn find_some_layer(timeline: &Timeline) -> Arc<dyn PersistentLayer> {
        let layers = timeline.layers.read().await;
        let desc = layers
            .layer_map()
            .iter_historic_layers()
            .next()
            .expect("must find one layer to evict");

        layers.get_from_desc(&desc)
    }
}<|MERGE_RESOLUTION|>--- conflicted
+++ resolved
@@ -145,10 +145,7 @@
 /// The outward-facing resources required to build a Timeline
 pub struct TimelineResources {
     pub remote_client: Option<RemoteTimelineClient>,
-<<<<<<< HEAD
     pub deletion_queue_client: Option<DeletionQueueClient>,
-=======
->>>>>>> 0b001a00
 }
 
 pub struct Timeline {
@@ -1436,10 +1433,7 @@
                 walreceiver: Mutex::new(None),
 
                 remote_client: resources.remote_client.map(Arc::new),
-<<<<<<< HEAD
                 deletion_queue_client: resources.deletion_queue_client.map(Arc::new),
-=======
->>>>>>> 0b001a00
 
                 // initialize in-memory 'last_record_lsn' from 'disk_consistent_lsn'.
                 last_record_lsn: SeqWait::new(RecordLsn {
