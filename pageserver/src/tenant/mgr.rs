//! This module acts as a switchboard to access different repositories managed by this
//! page server.

use std::collections::{hash_map, HashMap};
use std::ffi::OsStr;
use std::path::Path;
use std::sync::Arc;
use tokio::fs;

use anyhow::Context;
use once_cell::sync::Lazy;
use tokio::sync::RwLock;
use tokio::task::JoinSet;
use tracing::*;

use remote_storage::GenericRemoteStorage;
use utils::crashsafe;

use crate::config::PageServerConf;
use crate::context::{DownloadBehavior, RequestContext};
use crate::task_mgr::{self, TaskKind};
use crate::tenant::config::TenantConfOpt;
use crate::tenant::{create_tenant_files, CreateTenantFilesMode, Tenant, TenantState};
use crate::{InitializationOrder, IGNORED_TENANT_FILE_NAME};

use utils::fs_ext::PathExt;
use utils::id::{TenantId, TimelineId};

/// The tenants known to the pageserver.
/// The enum variants are used to distinguish the different states that the pageserver can be in.
enum TenantsMap {
    /// [`init_tenant_mgr`] is not done yet.
    Initializing,
    /// [`init_tenant_mgr`] is done, all on-disk tenants have been loaded.
    /// New tenants can be added using [`tenant_map_insert`].
    Open(HashMap<TenantId, Arc<Tenant>>),
    /// The pageserver has entered shutdown mode via [`shutdown_all_tenants`].
    /// Existing tenants are still accessible, but no new tenants can be created.
    ShuttingDown(HashMap<TenantId, Arc<Tenant>>),
}

impl TenantsMap {
    fn get(&self, tenant_id: &TenantId) -> Option<&Arc<Tenant>> {
        match self {
            TenantsMap::Initializing => None,
            TenantsMap::Open(m) | TenantsMap::ShuttingDown(m) => m.get(tenant_id),
        }
    }
    fn remove(&mut self, tenant_id: &TenantId) -> Option<Arc<Tenant>> {
        match self {
            TenantsMap::Initializing => None,
            TenantsMap::Open(m) | TenantsMap::ShuttingDown(m) => m.remove(tenant_id),
        }
    }
}

static TENANTS: Lazy<RwLock<TenantsMap>> = Lazy::new(|| RwLock::new(TenantsMap::Initializing));

/// Initialize repositories with locally available timelines.
/// Timelines that are only partially available locally (remote storage has more data than this pageserver)
/// are scheduled for download and added to the tenant once download is completed.
#[instrument(skip_all)]
pub async fn init_tenant_mgr(
    conf: &'static PageServerConf,
    broker_client: storage_broker::BrokerClientChannel,
    remote_storage: Option<GenericRemoteStorage>,
    init_order: InitializationOrder,
) -> anyhow::Result<()> {
    // Scan local filesystem for attached tenants
    let tenants_dir = conf.tenants_path();

    let mut tenants = HashMap::new();

    let mut dir_entries = fs::read_dir(&tenants_dir)
        .await
        .with_context(|| format!("Failed to list tenants dir {tenants_dir:?}"))?;

    let ctx = RequestContext::todo_child(TaskKind::Startup, DownloadBehavior::Warn);

    loop {
        match dir_entries.next_entry().await {
            Ok(None) => break,
            Ok(Some(dir_entry)) => {
                let tenant_dir_path = dir_entry.path();
                if crate::is_temporary(&tenant_dir_path) {
                    info!(
                        "Found temporary tenant directory, removing: {}",
                        tenant_dir_path.display()
                    );
                    if let Err(e) = fs::remove_dir_all(&tenant_dir_path).await {
                        error!(
                            "Failed to remove temporary directory '{}': {:?}",
                            tenant_dir_path.display(),
                            e
                        );
                    }
                } else {
                    // This case happens if we crash during attach before creating the attach marker file
                    let is_empty = tenant_dir_path.is_empty_dir().with_context(|| {
                        format!("Failed to check whether {tenant_dir_path:?} is an empty dir")
                    })?;
                    if is_empty {
                        info!("removing empty tenant directory {tenant_dir_path:?}");
                        if let Err(e) = fs::remove_dir(&tenant_dir_path).await {
                            error!(
                                "Failed to remove empty tenant directory '{}': {e:#}",
                                tenant_dir_path.display()
                            )
                        }
                        continue;
                    }

                    let tenant_ignore_mark_file = tenant_dir_path.join(IGNORED_TENANT_FILE_NAME);
                    if tenant_ignore_mark_file.exists() {
                        info!("Found an ignore mark file {tenant_ignore_mark_file:?}, skipping the tenant");
                        continue;
                    }

                    match schedule_local_tenant_processing(
                        conf,
                        &tenant_dir_path,
                        broker_client.clone(),
                        remote_storage.clone(),
                        Some(init_order.clone()),
                        &ctx,
                    ) {
                        Ok(tenant) => {
                            tenants.insert(tenant.tenant_id(), tenant);
                        }
                        Err(e) => {
                            error!("Failed to collect tenant files from dir {tenants_dir:?} for entry {dir_entry:?}, reason: {e:#}");
                        }
                    }
                }
            }
            Err(e) => {
                // On error, print it, but continue with the other tenants. If we error out
                // here, the pageserver startup fails altogether, causing outage for *all*
                // tenants. That seems worse.
                error!(
                    "Failed to list tenants dir entry in directory {tenants_dir:?}, reason: {e:?}"
                );
            }
        }
    }

    info!("Processed {} local tenants at startup", tenants.len());

    let mut tenants_map = TENANTS.write().await;
    assert!(matches!(&*tenants_map, &TenantsMap::Initializing));
    *tenants_map = TenantsMap::Open(tenants);
    Ok(())
}

pub fn schedule_local_tenant_processing(
    conf: &'static PageServerConf,
    tenant_path: &Path,
    broker_client: storage_broker::BrokerClientChannel,
    remote_storage: Option<GenericRemoteStorage>,
    init_order: Option<InitializationOrder>,
    ctx: &RequestContext,
) -> anyhow::Result<Arc<Tenant>> {
    anyhow::ensure!(
        tenant_path.is_dir(),
        "Cannot load tenant from path {tenant_path:?}, it either does not exist or not a directory"
    );
    anyhow::ensure!(
        !crate::is_temporary(tenant_path),
        "Cannot load tenant from temporary path {tenant_path:?}"
    );
    anyhow::ensure!(
        !tenant_path.is_empty_dir().with_context(|| {
            format!("Failed to check whether {tenant_path:?} is an empty dir")
        })?,
        "Cannot load tenant from empty directory {tenant_path:?}"
    );

    let tenant_id = tenant_path
        .file_name()
        .and_then(OsStr::to_str)
        .unwrap_or_default()
        .parse::<TenantId>()
        .with_context(|| {
            format!("Could not parse tenant id out of the tenant dir name in path {tenant_path:?}")
        })?;

    let tenant_ignore_mark = conf.tenant_ignore_mark_file_path(tenant_id);
    anyhow::ensure!(
        !conf.tenant_ignore_mark_file_path(tenant_id).exists(),
        "Cannot load tenant, ignore mark found at {tenant_ignore_mark:?}"
    );

    let tenant = if conf.tenant_attaching_mark_file_path(&tenant_id).exists() {
        info!("tenant {tenant_id} has attaching mark file, resuming its attach operation");
        if let Some(remote_storage) = remote_storage {
            match Tenant::spawn_attach(conf, tenant_id, broker_client, remote_storage, ctx) {
                Ok(tenant) => tenant,
                Err(e) => {
                    error!("Failed to spawn_attach tenant {tenant_id}, reason: {e:#}");
                    Tenant::create_broken_tenant(conf, tenant_id, format!("{e:#}"))
                }
            }
        } else {
            warn!("tenant {tenant_id} has attaching mark file, but pageserver has no remote storage configured");
            Tenant::create_broken_tenant(
                conf,
                tenant_id,
                "attaching mark file present but no remote storage configured".to_string(),
            )
        }
    } else {
        info!("tenant {tenant_id} is assumed to be loadable, starting load operation");
        // Start loading the tenant into memory. It will initially be in Loading state.
<<<<<<< HEAD
        Tenant::spawn_load(conf, tenant_id, broker_client, remote_storage, ctx)
=======
        Tenant::spawn_load(
            conf,
            tenant_id,
            broker_client,
            remote_storage,
            init_order,
            ctx,
        )
>>>>>>> 5761190e
    };
    Ok(tenant)
}

///
/// Shut down all tenants. This runs as part of pageserver shutdown.
///
/// NB: We leave the tenants in the map, so that they remain accessible through
/// the management API until we shut it down. If we removed the shut-down tenants
/// from the tenants map, the management API would return 404 for these tenants,
/// because TenantsMap::get() now returns `None`.
/// That could be easily misinterpreted by control plane, the consumer of the
/// management API. For example, it could attach the tenant on a different pageserver.
/// We would then be in split-brain once this pageserver restarts.
#[instrument]
pub async fn shutdown_all_tenants() {
    // Prevent new tenants from being created.
    let tenants_to_shut_down = {
        let mut m = TENANTS.write().await;
        match &mut *m {
            TenantsMap::Initializing => {
                *m = TenantsMap::ShuttingDown(HashMap::default());
                info!("tenants map is empty");
                return;
            }
            TenantsMap::Open(tenants) => {
                let tenants_clone = tenants.clone();
                *m = TenantsMap::ShuttingDown(std::mem::take(tenants));
                tenants_clone
            }
            TenantsMap::ShuttingDown(_) => {
                // TODO: it is possible that detach and shutdown happen at the same time. as a
                // result, during shutdown we do not wait for detach.
                error!("already shutting down, this function isn't supposed to be called more than once");
                return;
            }
        }
    };

<<<<<<< HEAD
    let mut tenants_to_freeze_and_flush = Vec::with_capacity(tenants_to_shut_down.len());
    for (_, tenant) in tenants_to_shut_down {
        if tenant.is_active() {
            // updates tenant state, forbidding new GC and compaction iterations from starting
            tenant.set_stopping().await;
            tenants_to_freeze_and_flush.push(tenant);
        }
=======
    let mut join_set = JoinSet::new();
    for (tenant_id, tenant) in tenants_to_shut_down {
        join_set.spawn(
            async move {
                let freeze_and_flush = true;

                match tenant.shutdown(freeze_and_flush).await {
                    Ok(()) => debug!("tenant successfully stopped"),
                    Err(super::ShutdownError::AlreadyStopping) => {
                        warn!("tenant was already shutting down")
                    }
                }
            }
            .instrument(info_span!("shutdown", %tenant_id)),
        );
>>>>>>> 5761190e
    }

    let mut panicked = 0;

    while let Some(res) = join_set.join_next().await {
        match res {
            Ok(()) => {}
            Err(join_error) if join_error.is_cancelled() => {
                unreachable!("we are not cancelling any of the futures");
            }
            Err(join_error) if join_error.is_panic() => {
                // cannot really do anything, as this panic is likely a bug
                panicked += 1;
            }
            Err(join_error) => {
                warn!("unknown kind of JoinError: {join_error}");
            }
        }
    }

    if panicked > 0 {
        warn!(panicked, "observed panicks while shutting down tenants");
    }
}

pub async fn create_tenant(
    conf: &'static PageServerConf,
    tenant_conf: TenantConfOpt,
    tenant_id: TenantId,
    broker_client: storage_broker::BrokerClientChannel,
    remote_storage: Option<GenericRemoteStorage>,
    ctx: &RequestContext,
) -> Result<Arc<Tenant>, TenantMapInsertError> {
    tenant_map_insert(tenant_id, || {
        // We're holding the tenants lock in write mode while doing local IO.
        // If this section ever becomes contentious, introduce a new `TenantState::Creating`
        // and do the work in that state.
        let tenant_directory = super::create_tenant_files(conf, tenant_conf, tenant_id, CreateTenantFilesMode::Create)?;
        // TODO: tenant directory remains on disk if we bail out from here on.
        //       See https://github.com/neondatabase/neon/issues/4233

        let created_tenant =
<<<<<<< HEAD
            schedule_local_tenant_processing(conf, &tenant_directory, broker_client, remote_storage, ctx)?;
=======
            schedule_local_tenant_processing(conf, &tenant_directory, broker_client, remote_storage, None, ctx)?;
>>>>>>> 5761190e
        // TODO: tenant object & its background loops remain, untracked in tenant map, if we fail here.
        //      See https://github.com/neondatabase/neon/issues/4233

        let crated_tenant_id = created_tenant.tenant_id();
        anyhow::ensure!(
                tenant_id == crated_tenant_id,
                "loaded created tenant has unexpected tenant id (expect {tenant_id} != actual {crated_tenant_id})",
            );
        Ok(created_tenant)
    }).await
}

#[derive(Debug, thiserror::Error)]
pub enum SetNewTenantConfigError {
    #[error(transparent)]
    GetTenant(#[from] GetTenantError),
    #[error(transparent)]
    Persist(anyhow::Error),
}

pub async fn set_new_tenant_config(
    conf: &'static PageServerConf,
    new_tenant_conf: TenantConfOpt,
    tenant_id: TenantId,
) -> Result<(), SetNewTenantConfigError> {
    info!("configuring tenant {tenant_id}");
    let tenant = get_tenant(tenant_id, true).await?;

    let tenant_config_path = conf.tenant_config_path(tenant_id);
    Tenant::persist_tenant_config(
        &tenant.tenant_id(),
        &tenant_config_path,
        new_tenant_conf,
        false,
<<<<<<< HEAD
    )?;
    tenant.set_new_tenant_config(new_tenant_conf).await;
=======
    )
    .map_err(SetNewTenantConfigError::Persist)?;
    tenant.set_new_tenant_config(new_tenant_conf);
>>>>>>> 5761190e
    Ok(())
}

#[derive(Debug, thiserror::Error)]
pub enum GetTenantError {
    #[error("Tenant {0} not found")]
    NotFound(TenantId),
    #[error("Tenant {0} is not active")]
    NotActive(TenantId),
}

/// Gets the tenant from the in-memory data, erroring if it's absent or is not fitting to the query.
/// `active_only = true` allows to query only tenants that are ready for operations, erroring on other kinds of tenants.
pub async fn get_tenant(
    tenant_id: TenantId,
    active_only: bool,
) -> Result<Arc<Tenant>, GetTenantError> {
    let m = TENANTS.read().await;
    let tenant = m
        .get(&tenant_id)
        .ok_or(GetTenantError::NotFound(tenant_id))?;
    if active_only && !tenant.is_active() {
        Err(GetTenantError::NotActive(tenant_id))
    } else {
        Ok(Arc::clone(tenant))
    }
}

#[derive(Debug, thiserror::Error)]
pub enum DeleteTimelineError {
    #[error("Tenant {0}")]
    Tenant(#[from] GetTenantError),

    #[error("Timeline {0}")]
    Timeline(#[from] crate::tenant::DeleteTimelineError),
}

pub async fn delete_timeline(
    tenant_id: TenantId,
    timeline_id: TimelineId,
    ctx: &RequestContext,
) -> Result<(), DeleteTimelineError> {
    let tenant = get_tenant(tenant_id, true).await?;
    tenant.delete_timeline(timeline_id, ctx).await?;
    Ok(())
}

#[derive(Debug, thiserror::Error)]
pub enum TenantStateError {
    #[error("Tenant {0} not found")]
    NotFound(TenantId),
    #[error("Tenant {0} is stopping")]
    IsStopping(TenantId),
    #[error("Tenant {0} is not active")]
    NotActive(TenantId),
    #[error(transparent)]
    Other(#[from] anyhow::Error),
}

pub async fn detach_tenant(
    conf: &'static PageServerConf,
    tenant_id: TenantId,
    detach_ignored: bool,
) -> Result<(), TenantStateError> {
    let local_files_cleanup_operation = |tenant_id_to_clean| async move {
        let local_tenant_directory = conf.tenant_path(&tenant_id_to_clean);
        fs::remove_dir_all(&local_tenant_directory)
            .await
            .with_context(|| {
                format!("local tenant directory {local_tenant_directory:?} removal")
            })?;
        Ok(())
    };

    let removal_result =
        remove_tenant_from_memory(tenant_id, local_files_cleanup_operation(tenant_id)).await;

    // Ignored tenants are not present in memory and will bail the removal from memory operation.
    // Before returning the error, check for ignored tenant removal case — we only need to clean its local files then.
    if detach_ignored && matches!(removal_result, Err(TenantStateError::NotFound(_))) {
        let tenant_ignore_mark = conf.tenant_ignore_mark_file_path(tenant_id);
        if tenant_ignore_mark.exists() {
            info!("Detaching an ignored tenant");
            local_files_cleanup_operation(tenant_id)
                .await
                .with_context(|| format!("Ignored tenant {tenant_id} local files cleanup"))?;
            return Ok(());
        }
    }

    removal_result
}

pub async fn load_tenant(
    conf: &'static PageServerConf,
    tenant_id: TenantId,
    broker_client: storage_broker::BrokerClientChannel,
    remote_storage: Option<GenericRemoteStorage>,
    ctx: &RequestContext,
) -> Result<(), TenantMapInsertError> {
    tenant_map_insert(tenant_id, || {
        let tenant_path = conf.tenant_path(&tenant_id);
        let tenant_ignore_mark = conf.tenant_ignore_mark_file_path(tenant_id);
        if tenant_ignore_mark.exists() {
            std::fs::remove_file(&tenant_ignore_mark)
                .with_context(|| format!("Failed to remove tenant ignore mark {tenant_ignore_mark:?} during tenant loading"))?;
        }

<<<<<<< HEAD
        let new_tenant = schedule_local_tenant_processing(conf, &tenant_path, broker_client, remote_storage, ctx)
=======
        let new_tenant = schedule_local_tenant_processing(conf, &tenant_path, broker_client, remote_storage, None, ctx)
>>>>>>> 5761190e
            .with_context(|| {
                format!("Failed to schedule tenant processing in path {tenant_path:?}")
            })?;

        Ok(new_tenant)
    }).await?;
    Ok(())
}

pub async fn ignore_tenant(
    conf: &'static PageServerConf,
    tenant_id: TenantId,
) -> Result<(), TenantStateError> {
    remove_tenant_from_memory(tenant_id, async {
        let ignore_mark_file = conf.tenant_ignore_mark_file_path(tenant_id);
        fs::File::create(&ignore_mark_file)
            .await
            .context("Failed to create ignore mark file")
            .and_then(|_| {
                crashsafe::fsync_file_and_parent(&ignore_mark_file)
                    .context("Failed to fsync ignore mark file")
            })
            .with_context(|| format!("Failed to crate ignore mark for tenant {tenant_id}"))?;
        Ok(())
    })
    .await
}

#[derive(Debug, thiserror::Error)]
pub enum TenantMapListError {
    #[error("tenant map is still initiailizing")]
    Initializing,
}

///
/// Get list of tenants, for the mgmt API
///
pub async fn list_tenants() -> Result<Vec<(TenantId, TenantState)>, TenantMapListError> {
    let tenants = TENANTS.read().await;
    let m = match &*tenants {
        TenantsMap::Initializing => return Err(TenantMapListError::Initializing),
        TenantsMap::Open(m) | TenantsMap::ShuttingDown(m) => m,
    };
    Ok(m.iter()
        .map(|(id, tenant)| (*id, tenant.current_state()))
        .collect())
}

/// Execute Attach mgmt API command.
///
/// Downloading all the tenant data is performed in the background, this merely
/// spawns the background task and returns quickly.
pub async fn attach_tenant(
    conf: &'static PageServerConf,
    tenant_id: TenantId,
    tenant_conf: TenantConfOpt,
    broker_client: storage_broker::BrokerClientChannel,
    remote_storage: GenericRemoteStorage,
    ctx: &RequestContext,
) -> Result<(), TenantMapInsertError> {
    tenant_map_insert(tenant_id, || {
        let tenant_dir = create_tenant_files(conf, tenant_conf, tenant_id, CreateTenantFilesMode::Attach)?;
        // TODO: tenant directory remains on disk if we bail out from here on.
        //       See https://github.com/neondatabase/neon/issues/4233

        // Without the attach marker, schedule_local_tenant_processing will treat the attached tenant as fully attached
        let marker_file_exists = conf
            .tenant_attaching_mark_file_path(&tenant_id)
            .try_exists()
            .context("check for attach marker file existence")?;
        anyhow::ensure!(marker_file_exists, "create_tenant_files should have created the attach marker file");

<<<<<<< HEAD
        let attached_tenant = schedule_local_tenant_processing(conf, &tenant_dir, broker_client, Some(remote_storage), ctx)?;
=======
        let attached_tenant = schedule_local_tenant_processing(conf, &tenant_dir, broker_client, Some(remote_storage), None, ctx)?;
>>>>>>> 5761190e
        // TODO: tenant object & its background loops remain, untracked in tenant map, if we fail here.
        //      See https://github.com/neondatabase/neon/issues/4233

        let attached_tenant_id = attached_tenant.tenant_id();
        anyhow::ensure!(
            tenant_id == attached_tenant_id,
            "loaded created tenant has unexpected tenant id (expect {tenant_id} != actual {attached_tenant_id})",
        );
        Ok(attached_tenant)
    })
    .await?;
    Ok(())
}

#[derive(Debug, thiserror::Error)]
pub enum TenantMapInsertError {
    #[error("tenant map is still initializing")]
    StillInitializing,
    #[error("tenant map is shutting down")]
    ShuttingDown,
    #[error("tenant {0} already exists, state: {1:?}")]
    TenantAlreadyExists(TenantId, TenantState),
    #[error(transparent)]
    Closure(#[from] anyhow::Error),
}

/// Give the given closure access to the tenants map entry for the given `tenant_id`, iff that
/// entry is vacant. The closure is responsible for creating the tenant object and inserting
/// it into the tenants map through the vacnt entry that it receives as argument.
///
/// NB: the closure should return quickly because the current implementation of tenants map
/// serializes access through an `RwLock`.
async fn tenant_map_insert<F>(
    tenant_id: TenantId,
    insert_fn: F,
) -> Result<Arc<Tenant>, TenantMapInsertError>
where
    F: FnOnce() -> anyhow::Result<Arc<Tenant>>,
{
    let mut guard = TENANTS.write().await;
    let m = match &mut *guard {
        TenantsMap::Initializing => return Err(TenantMapInsertError::StillInitializing),
        TenantsMap::ShuttingDown(_) => return Err(TenantMapInsertError::ShuttingDown),
        TenantsMap::Open(m) => m,
    };
    match m.entry(tenant_id) {
        hash_map::Entry::Occupied(e) => Err(TenantMapInsertError::TenantAlreadyExists(
            tenant_id,
            e.get().current_state(),
        )),
        hash_map::Entry::Vacant(v) => match insert_fn() {
            Ok(tenant) => {
                v.insert(tenant.clone());
                Ok(tenant)
            }
            Err(e) => Err(TenantMapInsertError::Closure(e)),
        },
    }
}

/// Stops and removes the tenant from memory, if it's not [`TenantState::Stopping`] already, bails otherwise.
/// Allows to remove other tenant resources manually, via `tenant_cleanup`.
/// If the cleanup fails, tenant will stay in memory in [`TenantState::Broken`] state, and another removal
/// operation would be needed to remove it.
async fn remove_tenant_from_memory<V, F>(
    tenant_id: TenantId,
    tenant_cleanup: F,
) -> Result<V, TenantStateError>
where
    F: std::future::Future<Output = anyhow::Result<V>>,
{
    // It's important to keep the tenant in memory after the final cleanup, to avoid cleanup races.
    // The exclusive lock here ensures we don't miss the tenant state updates before trying another removal.
    // tenant-wde cleanup operations may take some time (removing the entire tenant directory), we want to
    // avoid holding the lock for the entire process.
<<<<<<< HEAD
    {
        let tenants_accessor = TENANTS.write().await;
        match tenants_accessor.get(&tenant_id) {
            Some(tenant) => match tenant.current_state() {
                TenantState::Attaching
                | TenantState::Loading
                | TenantState::Activating
                | TenantState::Broken { .. }
                | TenantState::Active => tenant.set_stopping().await,
                TenantState::Stopping => return Err(TenantStateError::IsStopping(tenant_id)),
            },
            None => return Err(TenantStateError::NotFound(tenant_id)),
=======
    let tenant = {
        TENANTS
            .write()
            .await
            .get(&tenant_id)
            .cloned()
            .ok_or(TenantStateError::NotFound(tenant_id))?
    };

    let freeze_and_flush = false;

    // shutdown is sure to transition tenant to stopping, and wait for all tasks to complete, so
    // that we can continue safely to cleanup.
    match tenant.shutdown(freeze_and_flush).await {
        Ok(()) => {}
        Err(super::ShutdownError::AlreadyStopping) => {
            return Err(TenantStateError::IsStopping(tenant_id))
>>>>>>> 5761190e
        }
    }

    match tenant_cleanup
        .await
        .with_context(|| format!("Failed to run cleanup for tenant {tenant_id}"))
    {
        Ok(hook_value) => {
            let mut tenants_accessor = TENANTS.write().await;
            if tenants_accessor.remove(&tenant_id).is_none() {
                warn!("Tenant {tenant_id} got removed from memory before operation finished");
            }
            Ok(hook_value)
        }
        Err(e) => {
            let tenants_accessor = TENANTS.read().await;
            match tenants_accessor.get(&tenant_id) {
                Some(tenant) => {
                    tenant.set_broken(e.to_string()).await;
                }
                None => {
                    warn!("Tenant {tenant_id} got removed from memory");
                    return Err(TenantStateError::NotFound(tenant_id));
                }
            }
            Err(TenantStateError::Other(e))
        }
    }
}

use {
    crate::repository::GcResult, pageserver_api::models::TimelineGcRequest,
    utils::http::error::ApiError,
};

pub async fn immediate_gc(
    tenant_id: TenantId,
    timeline_id: TimelineId,
    gc_req: TimelineGcRequest,
    ctx: &RequestContext,
) -> Result<tokio::sync::oneshot::Receiver<Result<GcResult, anyhow::Error>>, ApiError> {
    let guard = TENANTS.read().await;
    let tenant = guard
        .get(&tenant_id)
        .map(Arc::clone)
        .with_context(|| format!("tenant {tenant_id}"))
        .map_err(ApiError::NotFound)?;

    let gc_horizon = gc_req.gc_horizon.unwrap_or_else(|| tenant.get_gc_horizon());
    // Use tenant's pitr setting
    let pitr = tenant.get_pitr_interval();

    // Run in task_mgr to avoid race with tenant_detach operation
    let ctx = ctx.detached_child(TaskKind::GarbageCollector, DownloadBehavior::Download);
    let (task_done, wait_task_done) = tokio::sync::oneshot::channel();
    task_mgr::spawn(
        &tokio::runtime::Handle::current(),
        TaskKind::GarbageCollector,
        Some(tenant_id),
        Some(timeline_id),
        &format!("timeline_gc_handler garbage collection run for tenant {tenant_id} timeline {timeline_id}"),
        false,
        async move {
            fail::fail_point!("immediate_gc_task_pre");
            let result = tenant
                .gc_iteration(Some(timeline_id), gc_horizon, pitr, &ctx)
                .instrument(info_span!("manual_gc", tenant = %tenant_id, timeline = %timeline_id))
                .await;
                // FIXME: `gc_iteration` can return an error for multiple reasons; we should handle it
                // better once the types support it.
            match task_done.send(result) {
                Ok(_) => (),
                Err(result) => error!("failed to send gc result: {result:?}"),
            }
            Ok(())
        }
    );

    // drop the guard until after we've spawned the task so that timeline shutdown will wait for the task
    drop(guard);

    Ok(wait_task_done)
}

pub async fn immediate_compact(
    tenant_id: TenantId,
    timeline_id: TimelineId,
    ctx: &RequestContext,
) -> Result<tokio::sync::oneshot::Receiver<anyhow::Result<()>>, ApiError> {
    let guard = TENANTS.read().await;

    let tenant = guard
        .get(&tenant_id)
        .map(Arc::clone)
        .with_context(|| format!("tenant {tenant_id}"))
        .map_err(ApiError::NotFound)?;

    let timeline = tenant
        .get_timeline(timeline_id, true)
        .await
        .map_err(ApiError::NotFound)?;

    // Run in task_mgr to avoid race with tenant_detach operation
    let ctx = ctx.detached_child(TaskKind::Compaction, DownloadBehavior::Download);
    let (task_done, wait_task_done) = tokio::sync::oneshot::channel();
    task_mgr::spawn(
        &tokio::runtime::Handle::current(),
        TaskKind::Compaction,
        Some(tenant_id),
        Some(timeline_id),
        &format!(
            "timeline_compact_handler compaction run for tenant {tenant_id} timeline {timeline_id}"
        ),
        false,
        async move {
            let result = timeline
                .compact(&ctx)
                .instrument(
                    info_span!("manual_compact", tenant = %tenant_id, timeline = %timeline_id),
                )
                .await;

            match task_done.send(result) {
                Ok(_) => (),
                Err(result) => error!("failed to send compaction result: {result:?}"),
            }
            Ok(())
        },
    );

    // drop the guard until after we've spawned the task so that timeline shutdown will wait for the task
    drop(guard);

    Ok(wait_task_done)
}<|MERGE_RESOLUTION|>--- conflicted
+++ resolved
@@ -211,9 +211,6 @@
     } else {
         info!("tenant {tenant_id} is assumed to be loadable, starting load operation");
         // Start loading the tenant into memory. It will initially be in Loading state.
-<<<<<<< HEAD
-        Tenant::spawn_load(conf, tenant_id, broker_client, remote_storage, ctx)
-=======
         Tenant::spawn_load(
             conf,
             tenant_id,
@@ -222,7 +219,6 @@
             init_order,
             ctx,
         )
->>>>>>> 5761190e
     };
     Ok(tenant)
 }
@@ -262,15 +258,6 @@
         }
     };
 
-<<<<<<< HEAD
-    let mut tenants_to_freeze_and_flush = Vec::with_capacity(tenants_to_shut_down.len());
-    for (_, tenant) in tenants_to_shut_down {
-        if tenant.is_active() {
-            // updates tenant state, forbidding new GC and compaction iterations from starting
-            tenant.set_stopping().await;
-            tenants_to_freeze_and_flush.push(tenant);
-        }
-=======
     let mut join_set = JoinSet::new();
     for (tenant_id, tenant) in tenants_to_shut_down {
         join_set.spawn(
@@ -286,7 +273,6 @@
             }
             .instrument(info_span!("shutdown", %tenant_id)),
         );
->>>>>>> 5761190e
     }
 
     let mut panicked = 0;
@@ -329,11 +315,7 @@
         //       See https://github.com/neondatabase/neon/issues/4233
 
         let created_tenant =
-<<<<<<< HEAD
-            schedule_local_tenant_processing(conf, &tenant_directory, broker_client, remote_storage, ctx)?;
-=======
             schedule_local_tenant_processing(conf, &tenant_directory, broker_client, remote_storage, None, ctx)?;
->>>>>>> 5761190e
         // TODO: tenant object & its background loops remain, untracked in tenant map, if we fail here.
         //      See https://github.com/neondatabase/neon/issues/4233
 
@@ -368,14 +350,9 @@
         &tenant_config_path,
         new_tenant_conf,
         false,
-<<<<<<< HEAD
-    )?;
-    tenant.set_new_tenant_config(new_tenant_conf).await;
-=======
     )
     .map_err(SetNewTenantConfigError::Persist)?;
-    tenant.set_new_tenant_config(new_tenant_conf);
->>>>>>> 5761190e
+    tenant.set_new_tenant_config(new_tenant_conf).await;
     Ok(())
 }
 
@@ -484,11 +461,7 @@
                 .with_context(|| format!("Failed to remove tenant ignore mark {tenant_ignore_mark:?} during tenant loading"))?;
         }
 
-<<<<<<< HEAD
-        let new_tenant = schedule_local_tenant_processing(conf, &tenant_path, broker_client, remote_storage, ctx)
-=======
         let new_tenant = schedule_local_tenant_processing(conf, &tenant_path, broker_client, remote_storage, None, ctx)
->>>>>>> 5761190e
             .with_context(|| {
                 format!("Failed to schedule tenant processing in path {tenant_path:?}")
             })?;
@@ -561,11 +534,7 @@
             .context("check for attach marker file existence")?;
         anyhow::ensure!(marker_file_exists, "create_tenant_files should have created the attach marker file");
 
-<<<<<<< HEAD
-        let attached_tenant = schedule_local_tenant_processing(conf, &tenant_dir, broker_client, Some(remote_storage), ctx)?;
-=======
         let attached_tenant = schedule_local_tenant_processing(conf, &tenant_dir, broker_client, Some(remote_storage), None, ctx)?;
->>>>>>> 5761190e
         // TODO: tenant object & its background loops remain, untracked in tenant map, if we fail here.
         //      See https://github.com/neondatabase/neon/issues/4233
 
@@ -641,20 +610,6 @@
     // The exclusive lock here ensures we don't miss the tenant state updates before trying another removal.
     // tenant-wde cleanup operations may take some time (removing the entire tenant directory), we want to
     // avoid holding the lock for the entire process.
-<<<<<<< HEAD
-    {
-        let tenants_accessor = TENANTS.write().await;
-        match tenants_accessor.get(&tenant_id) {
-            Some(tenant) => match tenant.current_state() {
-                TenantState::Attaching
-                | TenantState::Loading
-                | TenantState::Activating
-                | TenantState::Broken { .. }
-                | TenantState::Active => tenant.set_stopping().await,
-                TenantState::Stopping => return Err(TenantStateError::IsStopping(tenant_id)),
-            },
-            None => return Err(TenantStateError::NotFound(tenant_id)),
-=======
     let tenant = {
         TENANTS
             .write()
@@ -672,7 +627,6 @@
         Ok(()) => {}
         Err(super::ShutdownError::AlreadyStopping) => {
             return Err(TenantStateError::IsStopping(tenant_id))
->>>>>>> 5761190e
         }
     }
 
