//! This module acts as a switchboard to access different repositories managed by this
//! page server.

use camino::{Utf8DirEntry, Utf8Path, Utf8PathBuf};
use pageserver_api::key::Key;
use pageserver_api::shard::{ShardIdentity, ShardNumber, TenantShardId};
use rand::{distributions::Alphanumeric, Rng};
use std::borrow::Cow;
use std::collections::{BTreeMap, HashMap};
use std::ops::Deref;
use std::sync::Arc;
use std::time::{Duration, Instant};
use tokio::fs;
use utils::timeout::{timeout_cancellable, TimeoutCancellableError};

use anyhow::Context;
use once_cell::sync::Lazy;
use tokio::task::JoinSet;
use tokio_util::sync::CancellationToken;
use tracing::*;

use remote_storage::GenericRemoteStorage;
use utils::crashsafe;

use crate::config::PageServerConf;
use crate::context::{DownloadBehavior, RequestContext};
use crate::control_plane_client::{
    ControlPlaneClient, ControlPlaneGenerationsApi, RetryForeverError,
};
use crate::deletion_queue::DeletionQueueClient;
use crate::metrics::{TENANT, TENANT_MANAGER as METRICS};
use crate::task_mgr::{self, TaskKind};
use crate::tenant::config::{
    AttachedLocationConfig, AttachmentMode, LocationConf, LocationMode, TenantConfOpt,
};
use crate::tenant::delete::DeleteTenantFlow;
use crate::tenant::span::debug_assert_current_span_has_tenant_id;
use crate::tenant::{create_tenant_files, AttachedTenantConf, SpawnMode, Tenant, TenantState};
use crate::{InitializationOrder, IGNORED_TENANT_FILE_NAME, TEMP_FILE_SUFFIX};

use utils::crashsafe::path_with_suffix_extension;
use utils::fs_ext::PathExt;
use utils::generation::Generation;
use utils::id::{TenantId, TimelineId};

use super::delete::DeleteTenantError;
use super::secondary::SecondaryTenant;
use super::storage_layer::Layer;
use super::TenantSharedResources;

/// For a tenant that appears in TenantsMap, it may either be
/// - `Attached`: has a full Tenant object, is elegible to service
///    reads and ingest WAL.
/// - `Secondary`: is only keeping a local cache warm.
///
/// Secondary is a totally distinct state rather than being a mode of a `Tenant`, because
/// that way we avoid having to carefully switch a tenant's ingestion etc on and off during
/// its lifetime, and we can preserve some important safety invariants like `Tenant` always
/// having a properly acquired generation (Secondary doesn't need a generation)
pub(crate) enum TenantSlot {
    Attached(Arc<Tenant>),
    Secondary(Arc<SecondaryTenant>),
    /// In this state, other administrative operations acting on the TenantId should
    /// block, or return a retry indicator equivalent to HTTP 503.
    InProgress(utils::completion::Barrier),
}

impl std::fmt::Debug for TenantSlot {
    fn fmt(&self, f: &mut std::fmt::Formatter<'_>) -> std::fmt::Result {
        match self {
            Self::Attached(tenant) => write!(f, "Attached({})", tenant.current_state()),
            Self::Secondary(_) => write!(f, "Secondary"),
            Self::InProgress(_) => write!(f, "InProgress"),
        }
    }
}

impl TenantSlot {
    /// Return the `Tenant` in this slot if attached, else None
    fn get_attached(&self) -> Option<&Arc<Tenant>> {
        match self {
            Self::Attached(t) => Some(t),
            Self::Secondary(_) => None,
            Self::InProgress(_) => None,
        }
    }
}

/// The tenants known to the pageserver.
/// The enum variants are used to distinguish the different states that the pageserver can be in.
pub(crate) enum TenantsMap {
    /// [`init_tenant_mgr`] is not done yet.
    Initializing,
    /// [`init_tenant_mgr`] is done, all on-disk tenants have been loaded.
    /// New tenants can be added using [`tenant_map_acquire_slot`].
    Open(BTreeMap<TenantShardId, TenantSlot>),
    /// The pageserver has entered shutdown mode via [`shutdown_all_tenants`].
    /// Existing tenants are still accessible, but no new tenants can be created.
    ShuttingDown(BTreeMap<TenantShardId, TenantSlot>),
}

pub(crate) enum TenantsMapRemoveResult {
    Occupied(TenantSlot),
    Vacant,
    InProgress(utils::completion::Barrier),
}

/// When resolving a TenantId to a shard, we may be looking for the 0th
/// shard, or we might be looking for whichever shard holds a particular page.
pub(crate) enum ShardSelector {
    /// Only return the 0th shard, if it is present.  If a non-0th shard is present,
    /// ignore it.
    Zero,
    /// Pick the first shard we find for the TenantId
    First,
    /// Pick the shard that holds this key
    Page(Key),
}

impl TenantsMap {
    /// Convenience function for typical usage, where we want to get a `Tenant` object, for
    /// working with attached tenants.  If the TenantId is in the map but in Secondary state,
    /// None is returned.
    pub(crate) fn get(&self, tenant_shard_id: &TenantShardId) -> Option<&Arc<Tenant>> {
        match self {
            TenantsMap::Initializing => None,
            TenantsMap::Open(m) | TenantsMap::ShuttingDown(m) => {
                m.get(tenant_shard_id).and_then(|slot| slot.get_attached())
            }
        }
    }

    /// A page service client sends a TenantId, and to look up the correct Tenant we must
    /// resolve this to a fully qualified TenantShardId.
    fn resolve_shard(
        &self,
        tenant_id: &TenantId,
        selector: ShardSelector,
    ) -> Option<TenantShardId> {
        let mut want_shard = None;
        match self {
            TenantsMap::Initializing => None,
            TenantsMap::Open(m) | TenantsMap::ShuttingDown(m) => {
                for slot in m.range(TenantShardId::tenant_range(*tenant_id)) {
                    match selector {
                        ShardSelector::First => return Some(*slot.0),
                        ShardSelector::Zero if slot.0.shard_number == ShardNumber(0) => {
                            return Some(*slot.0)
                        }
                        ShardSelector::Page(key) => {
                            if let Some(tenant) = slot.1.get_attached() {
                                // First slot we see for this tenant, calculate the expected shard number
                                // for the key: we will use this for checking if this and subsequent
                                // slots contain the key, rather than recalculating the hash each time.
                                if want_shard.is_none() {
                                    want_shard = Some(tenant.shard_identity.get_shard_number(&key));
                                }

                                if Some(tenant.shard_identity.number) == want_shard {
                                    return Some(*slot.0);
                                }
                            } else {
                                continue;
                            }
                        }
                        _ => continue,
                    }
                }

                // Fall through: we didn't find an acceptable shard
                None
            }
        }
    }

    /// Only for use from DeleteTenantFlow.  This method directly removes a TenantSlot from the map.
    ///
    /// The normal way to remove a tenant is using a SlotGuard, which will gracefully remove the guarded
    /// slot if the enclosed tenant is shutdown.
    pub(crate) fn remove(&mut self, tenant_shard_id: TenantShardId) -> TenantsMapRemoveResult {
        use std::collections::btree_map::Entry;
        match self {
            TenantsMap::Initializing => TenantsMapRemoveResult::Vacant,
            TenantsMap::Open(m) | TenantsMap::ShuttingDown(m) => match m.entry(tenant_shard_id) {
                Entry::Occupied(entry) => match entry.get() {
                    TenantSlot::InProgress(barrier) => {
                        TenantsMapRemoveResult::InProgress(barrier.clone())
                    }
                    _ => TenantsMapRemoveResult::Occupied(entry.remove()),
                },
                Entry::Vacant(_entry) => TenantsMapRemoveResult::Vacant,
            },
        }
    }

    pub(crate) fn len(&self) -> usize {
        match self {
            TenantsMap::Initializing => 0,
            TenantsMap::Open(m) | TenantsMap::ShuttingDown(m) => m.len(),
        }
    }
}

/// This is "safe" in that that it won't leave behind a partially deleted directory
/// at the original path, because we rename with TEMP_FILE_SUFFIX before starting deleting
/// the contents.
///
/// This is pageserver-specific, as it relies on future processes after a crash to check
/// for TEMP_FILE_SUFFIX when loading things.
async fn safe_remove_tenant_dir_all(path: impl AsRef<Utf8Path>) -> std::io::Result<()> {
    let tmp_path = safe_rename_tenant_dir(path).await?;
    fs::remove_dir_all(tmp_path).await
}

async fn safe_rename_tenant_dir(path: impl AsRef<Utf8Path>) -> std::io::Result<Utf8PathBuf> {
    let parent = path
        .as_ref()
        .parent()
        // It is invalid to call this function with a relative path.  Tenant directories
        // should always have a parent.
        .ok_or(std::io::Error::new(
            std::io::ErrorKind::InvalidInput,
            "Path must be absolute",
        ))?;
    let rand_suffix = rand::thread_rng()
        .sample_iter(&Alphanumeric)
        .take(8)
        .map(char::from)
        .collect::<String>()
        + TEMP_FILE_SUFFIX;
    let tmp_path = path_with_suffix_extension(&path, &rand_suffix);
    fs::rename(path.as_ref(), &tmp_path).await?;
    fs::File::open(parent).await?.sync_all().await?;
    Ok(tmp_path)
}

static TENANTS: Lazy<std::sync::RwLock<TenantsMap>> =
    Lazy::new(|| std::sync::RwLock::new(TenantsMap::Initializing));

/// The TenantManager is responsible for storing and mutating the collection of all tenants
/// that this pageserver process has state for.  Every Tenant and SecondaryTenant instance
/// lives inside the TenantManager.
///
/// The most important role of the TenantManager is to prevent conflicts: e.g. trying to attach
/// the same tenant twice concurrently, or trying to configure the same tenant into secondary
/// and attached modes concurrently.
pub struct TenantManager {
    conf: &'static PageServerConf,
    // TODO: currently this is a &'static pointing to TENANTs.  When we finish refactoring
    // out of that static variable, the TenantManager can own this.
    // See https://github.com/neondatabase/neon/issues/5796
    tenants: &'static std::sync::RwLock<TenantsMap>,
    resources: TenantSharedResources,
}

fn emergency_generations(
    tenant_confs: &HashMap<TenantShardId, anyhow::Result<LocationConf>>,
) -> HashMap<TenantShardId, Generation> {
    tenant_confs
        .iter()
        .filter_map(|(tid, lc)| {
            let lc = match lc {
                Ok(lc) => lc,
                Err(_) => return None,
            };
            let gen = match &lc.mode {
                LocationMode::Attached(alc) => Some(alc.generation),
                LocationMode::Secondary(_) => None,
            };

            gen.map(|g| (*tid, g))
        })
        .collect()
}

async fn init_load_generations(
    conf: &'static PageServerConf,
    tenant_confs: &HashMap<TenantShardId, anyhow::Result<LocationConf>>,
    resources: &TenantSharedResources,
    cancel: &CancellationToken,
) -> anyhow::Result<Option<HashMap<TenantShardId, Generation>>> {
    let generations = if conf.control_plane_emergency_mode {
        error!(
            "Emergency mode!  Tenants will be attached unsafely using their last known generation"
        );
        emergency_generations(tenant_confs)
    } else if let Some(client) = ControlPlaneClient::new(conf, cancel) {
        info!("Calling control plane API to re-attach tenants");
        // If we are configured to use the control plane API, then it is the source of truth for what tenants to load.
        match client.re_attach().await {
            Ok(tenants) => tenants,
            Err(RetryForeverError::ShuttingDown) => {
                anyhow::bail!("Shut down while waiting for control plane re-attach response")
            }
        }
    } else {
        info!("Control plane API not configured, tenant generations are disabled");
        return Ok(None);
    };

    // The deletion queue needs to know about the startup attachment state to decide which (if any) stored
    // deletion list entries may still be valid.  We provide that by pushing a recovery operation into
    // the queue. Sequential processing of te queue ensures that recovery is done before any new tenant deletions
    // are processed, even though we don't block on recovery completing here.
    //
    // Must only do this if remote storage is enabled, otherwise deletion queue
    // is not running and channel push will fail.
    if resources.remote_storage.is_some() {
        resources
            .deletion_queue_client
            .recover(generations.clone())?;
    }

    Ok(Some(generations))
}

/// Given a directory discovered in the pageserver's tenants/ directory, attempt
/// to load a tenant config from it.
///
/// If file is missing, return Ok(None)
fn load_tenant_config(
    conf: &'static PageServerConf,
    dentry: Utf8DirEntry,
) -> anyhow::Result<Option<(TenantShardId, anyhow::Result<LocationConf>)>> {
    let tenant_dir_path = dentry.path().to_path_buf();
    if crate::is_temporary(&tenant_dir_path) {
        info!("Found temporary tenant directory, removing: {tenant_dir_path}");
        // No need to use safe_remove_tenant_dir_all because this is already
        // a temporary path
        if let Err(e) = std::fs::remove_dir_all(&tenant_dir_path) {
            error!(
                "Failed to remove temporary directory '{}': {:?}",
                tenant_dir_path, e
            );
        }
        return Ok(None);
    }

    // This case happens if we crash during attachment before writing a config into the dir
    let is_empty = tenant_dir_path
        .is_empty_dir()
        .with_context(|| format!("Failed to check whether {tenant_dir_path:?} is an empty dir"))?;
    if is_empty {
        info!("removing empty tenant directory {tenant_dir_path:?}");
        if let Err(e) = std::fs::remove_dir(&tenant_dir_path) {
            error!(
                "Failed to remove empty tenant directory '{}': {e:#}",
                tenant_dir_path
            )
        }
        return Ok(None);
    }

    let tenant_ignore_mark_file = tenant_dir_path.join(IGNORED_TENANT_FILE_NAME);
    if tenant_ignore_mark_file.exists() {
        info!("Found an ignore mark file {tenant_ignore_mark_file:?}, skipping the tenant");
        return Ok(None);
    }

    let tenant_shard_id = match tenant_dir_path
        .file_name()
        .unwrap_or_default()
        .parse::<TenantShardId>()
    {
        Ok(id) => id,
        Err(_) => {
            warn!("Invalid tenant path (garbage in our repo directory?): {tenant_dir_path}",);
            return Ok(None);
        }
    };

    Ok(Some((
        tenant_shard_id,
        Tenant::load_tenant_config(conf, &tenant_shard_id),
    )))
}

/// Initial stage of load: walk the local tenants directory, clean up any temp files,
/// and load configurations for the tenants we found.
///
/// Do this in parallel, because we expect 10k+ tenants, so serial execution can take
/// seconds even on reasonably fast drives.
async fn init_load_tenant_configs(
    conf: &'static PageServerConf,
) -> anyhow::Result<HashMap<TenantShardId, anyhow::Result<LocationConf>>> {
    let tenants_dir = conf.tenants_path();

    let dentries = tokio::task::spawn_blocking(move || -> anyhow::Result<Vec<Utf8DirEntry>> {
        let dir_entries = tenants_dir
            .read_dir_utf8()
            .with_context(|| format!("Failed to list tenants dir {tenants_dir:?}"))?;

        Ok(dir_entries.collect::<Result<Vec<_>, std::io::Error>>()?)
    })
    .await??;

    let mut configs = HashMap::new();

    let mut join_set = JoinSet::new();
    for dentry in dentries {
        join_set.spawn_blocking(move || load_tenant_config(conf, dentry));
    }

    while let Some(r) = join_set.join_next().await {
        if let Some((tenant_id, tenant_config)) = r?? {
            configs.insert(tenant_id, tenant_config);
        }
    }

    Ok(configs)
}

/// Initialize repositories with locally available timelines.
/// Timelines that are only partially available locally (remote storage has more data than this pageserver)
/// are scheduled for download and added to the tenant once download is completed.
#[instrument(skip_all)]
pub async fn init_tenant_mgr(
    conf: &'static PageServerConf,
    resources: TenantSharedResources,
    init_order: InitializationOrder,
    cancel: CancellationToken,
) -> anyhow::Result<TenantManager> {
    let mut tenants = BTreeMap::new();

    let ctx = RequestContext::todo_child(TaskKind::Startup, DownloadBehavior::Warn);

    // Scan local filesystem for attached tenants
    let tenant_configs = init_load_tenant_configs(conf).await?;

    // Determine which tenants are to be attached
    let tenant_generations =
        init_load_generations(conf, &tenant_configs, &resources, &cancel).await?;

    tracing::info!(
        "Attaching {} tenants at startup, warming up {} at a time",
        tenant_configs.len(),
        conf.concurrent_tenant_warmup.initial_permits()
    );
    TENANT.startup_scheduled.inc_by(tenant_configs.len() as u64);

    // Construct `Tenant` objects and start them running
    for (tenant_shard_id, location_conf) in tenant_configs {
        let tenant_dir_path = conf.tenant_path(&tenant_shard_id);

        let mut location_conf = match location_conf {
            Ok(l) => l,
            Err(e) => {
                warn!(tenant_id=%tenant_shard_id.tenant_id, shard_id=%tenant_shard_id.shard_slug(), "Marking tenant broken, failed to {e:#}");

                tenants.insert(
                    tenant_shard_id,
                    TenantSlot::Attached(Tenant::create_broken_tenant(
                        conf,
                        tenant_shard_id,
                        format!("{}", e),
                    )),
                );
                continue;
            }
        };

        let generation = if let Some(generations) = &tenant_generations {
            // We have a generation map: treat it as the authority for whether
            // this tenant is really attached.
            if let Some(gen) = generations.get(&tenant_shard_id) {
                *gen
            } else {
                match &location_conf.mode {
                    LocationMode::Secondary(secondary_config) => {
                        // We do not require the control plane's permission for secondary mode
                        // tenants, because they do no remote writes and hence require no
                        // generation number
                        info!(tenant_id=%tenant_shard_id.tenant_id, shard_id=%tenant_shard_id.shard_slug(), "Loaded tenant in secondary mode");
                        tenants.insert(
                            tenant_shard_id,
                            TenantSlot::Secondary(SecondaryTenant::new(
                                tenant_shard_id,
                                secondary_config,
                            )),
                        );
                    }
                    LocationMode::Attached(_) => {
                        // TODO: augment re-attach API to enable the control plane to
                        // instruct us about secondary attachments.  That way, instead of throwing
                        // away local state, we can gracefully fall back to secondary here, if the control
                        // plane tells us so.
                        // (https://github.com/neondatabase/neon/issues/5377)
                        info!(tenant_id=%tenant_shard_id.tenant_id, shard_id=%tenant_shard_id.shard_slug(), "Detaching tenant, control plane omitted it in re-attach response");
                        if let Err(e) = safe_remove_tenant_dir_all(&tenant_dir_path).await {
                            error!(tenant_id=%tenant_shard_id.tenant_id, shard_id=%tenant_shard_id.shard_slug(),
                                "Failed to remove detached tenant directory '{tenant_dir_path}': {e:?}",
                            );
                        }
                    }
                };

                continue;
            }
        } else {
            // Legacy mode: no generation information, any tenant present
            // on local disk may activate
            info!(tenant_id=%tenant_shard_id.tenant_id, shard_id=%tenant_shard_id.shard_slug(), "Starting tenant in legacy mode, no generation",);
            Generation::none()
        };

        // Presence of a generation number implies attachment: attach the tenant
        // if it wasn't already, and apply the generation number.
        location_conf.attach_in_generation(generation);
        Tenant::persist_tenant_config(conf, &tenant_shard_id, &location_conf).await?;

        let shard_identity = location_conf.shard;
        match tenant_spawn(
            conf,
            tenant_shard_id,
            &tenant_dir_path,
            resources.clone(),
            AttachedTenantConf::try_from(location_conf)?,
            shard_identity,
            Some(init_order.clone()),
            &TENANTS,
            SpawnMode::Normal,
            &ctx,
        ) {
            Ok(tenant) => {
                tenants.insert(tenant_shard_id, TenantSlot::Attached(tenant));
            }
            Err(e) => {
                error!(tenant_id=%tenant_shard_id.tenant_id, shard_id=%tenant_shard_id.shard_slug(), "Failed to start tenant: {e:#}");
            }
        }
    }

    info!("Processed {} local tenants at startup", tenants.len());

    let mut tenants_map = TENANTS.write().unwrap();
    assert!(matches!(&*tenants_map, &TenantsMap::Initializing));
    METRICS.tenant_slots.set(tenants.len() as u64);
    *tenants_map = TenantsMap::Open(tenants);

    Ok(TenantManager {
        conf,
        tenants: &TENANTS,
        resources,
    })
}

/// Wrapper for Tenant::spawn that checks invariants before running, and inserts
/// a broken tenant in the map if Tenant::spawn fails.
#[allow(clippy::too_many_arguments)]
pub(crate) fn tenant_spawn(
    conf: &'static PageServerConf,
    tenant_shard_id: TenantShardId,
    tenant_path: &Utf8Path,
    resources: TenantSharedResources,
    location_conf: AttachedTenantConf,
    shard_identity: ShardIdentity,
    init_order: Option<InitializationOrder>,
    tenants: &'static std::sync::RwLock<TenantsMap>,
    mode: SpawnMode,
    ctx: &RequestContext,
) -> anyhow::Result<Arc<Tenant>> {
    anyhow::ensure!(
        tenant_path.is_dir(),
        "Cannot load tenant from path {tenant_path:?}, it either does not exist or not a directory"
    );
    anyhow::ensure!(
        !crate::is_temporary(tenant_path),
        "Cannot load tenant from temporary path {tenant_path:?}"
    );
    anyhow::ensure!(
        !tenant_path.is_empty_dir().with_context(|| {
            format!("Failed to check whether {tenant_path:?} is an empty dir")
        })?,
        "Cannot load tenant from empty directory {tenant_path:?}"
    );

    let tenant_ignore_mark = conf.tenant_ignore_mark_file_path(&tenant_shard_id);
    anyhow::ensure!(
        !conf.tenant_ignore_mark_file_path(&tenant_shard_id).exists(),
        "Cannot load tenant, ignore mark found at {tenant_ignore_mark:?}"
    );

    info!(
        tenant_id = %tenant_shard_id.tenant_id,
        shard_id = %tenant_shard_id.shard_slug(),
        generation = ?location_conf.location.generation,
        attach_mode = ?location_conf.location.attach_mode,
        "Attaching tenant"
    );
    let tenant = match Tenant::spawn(
        conf,
        tenant_shard_id,
        resources,
        location_conf,
        shard_identity,
        init_order,
        tenants,
        mode,
        ctx,
    ) {
        Ok(tenant) => tenant,
        Err(e) => {
            error!("Failed to spawn tenant {tenant_shard_id}, reason: {e:#}");
            Tenant::create_broken_tenant(conf, tenant_shard_id, format!("{e:#}"))
        }
    };

    Ok(tenant)
}

///
/// Shut down all tenants. This runs as part of pageserver shutdown.
///
/// NB: We leave the tenants in the map, so that they remain accessible through
/// the management API until we shut it down. If we removed the shut-down tenants
/// from the tenants map, the management API would return 404 for these tenants,
/// because TenantsMap::get() now returns `None`.
/// That could be easily misinterpreted by control plane, the consumer of the
/// management API. For example, it could attach the tenant on a different pageserver.
/// We would then be in split-brain once this pageserver restarts.
#[instrument(skip_all)]
pub(crate) async fn shutdown_all_tenants() {
    shutdown_all_tenants0(&TENANTS).await
}

async fn shutdown_all_tenants0(tenants: &std::sync::RwLock<TenantsMap>) {
    use utils::completion;

    let mut join_set = JoinSet::new();

    // Atomically, 1. create the shutdown tasks and 2. prevent creation of new tenants.
    let (total_in_progress, total_attached) = {
        let mut m = tenants.write().unwrap();
        match &mut *m {
            TenantsMap::Initializing => {
                *m = TenantsMap::ShuttingDown(BTreeMap::default());
                info!("tenants map is empty");
                return;
            }
            TenantsMap::Open(tenants) => {
                let mut shutdown_state = BTreeMap::new();
                let mut total_in_progress = 0;
                let mut total_attached = 0;

                for (tenant_shard_id, v) in std::mem::take(tenants).into_iter() {
                    match v {
                        TenantSlot::Attached(t) => {
                            shutdown_state.insert(tenant_shard_id, TenantSlot::Attached(t.clone()));
                            join_set.spawn(
                                async move {
                                    let freeze_and_flush = true;

                                    let res = {
                                        let (_guard, shutdown_progress) = completion::channel();
                                        t.shutdown(shutdown_progress, freeze_and_flush).await
                                    };

                                    if let Err(other_progress) = res {
                                        // join the another shutdown in progress
                                        other_progress.wait().await;
                                    }

                                    // we cannot afford per tenant logging here, because if s3 is degraded, we are
                                    // going to log too many lines
                                    debug!("tenant successfully stopped");
                                }
                                .instrument(info_span!("shutdown", tenant_id=%tenant_shard_id.tenant_id, shard=%tenant_shard_id.shard_slug())),
                            );

                            total_attached += 1;
                        }
                        TenantSlot::Secondary(state) => {
                            // We don't need to wait for this individually per-tenant: the
                            // downloader task will be waited on eventually, this cancel
                            // is just to encourage it to drop out if it is doing work
                            // for this tenant right now.
                            state.cancel.cancel();

                            shutdown_state.insert(tenant_shard_id, TenantSlot::Secondary(state));
                        }
                        TenantSlot::InProgress(notify) => {
                            // InProgress tenants are not visible in TenantsMap::ShuttingDown: we will
                            // wait for their notifications to fire in this function.
                            join_set.spawn(async move {
                                notify.wait().await;
                            });

                            total_in_progress += 1;
                        }
                    }
                }
                *m = TenantsMap::ShuttingDown(shutdown_state);
                (total_in_progress, total_attached)
            }
            TenantsMap::ShuttingDown(_) => {
                error!("already shutting down, this function isn't supposed to be called more than once");
                return;
            }
        }
    };

    let started_at = std::time::Instant::now();

    info!(
        "Waiting for {} InProgress tenants and {} Attached tenants to shut down",
        total_in_progress, total_attached
    );

    let total = join_set.len();
    let mut panicked = 0;
    let mut buffering = true;
    const BUFFER_FOR: std::time::Duration = std::time::Duration::from_millis(500);
    let mut buffered = std::pin::pin!(tokio::time::sleep(BUFFER_FOR));

    while !join_set.is_empty() {
        tokio::select! {
            Some(joined) = join_set.join_next() => {
                match joined {
                    Ok(()) => {}
                    Err(join_error) if join_error.is_cancelled() => {
                        unreachable!("we are not cancelling any of the tasks");
                    }
                    Err(join_error) if join_error.is_panic() => {
                        // cannot really do anything, as this panic is likely a bug
                        panicked += 1;
                    }
                    Err(join_error) => {
                        warn!("unknown kind of JoinError: {join_error}");
                    }
                }
                if !buffering {
                    // buffer so that every 500ms since the first update (or starting) we'll log
                    // how far away we are; this is because we will get SIGKILL'd at 10s, and we
                    // are not able to log *then*.
                    buffering = true;
                    buffered.as_mut().reset(tokio::time::Instant::now() + BUFFER_FOR);
                }
            },
            _ = &mut buffered, if buffering => {
                buffering = false;
                info!(remaining = join_set.len(), total, elapsed_ms = started_at.elapsed().as_millis(), "waiting for tenants to shutdown");
            }
        }
    }

    if panicked > 0 {
        warn!(
            panicked,
            total, "observed panicks while shutting down tenants"
        );
    }

    // caller will log how long we took
}

pub(crate) async fn create_tenant(
    conf: &'static PageServerConf,
    tenant_conf: TenantConfOpt,
    tenant_shard_id: TenantShardId,
    generation: Generation,
    resources: TenantSharedResources,
    ctx: &RequestContext,
) -> Result<Arc<Tenant>, TenantMapInsertError> {
    let location_conf = LocationConf::attached_single(tenant_conf, generation);
    info!("Creating tenant at location {location_conf:?}");

    let slot_guard =
        tenant_map_acquire_slot(&tenant_shard_id, TenantSlotAcquireMode::MustNotExist)?;
    let tenant_path = super::create_tenant_files(conf, &location_conf, &tenant_shard_id).await?;

    let shard_identity = location_conf.shard;
    let created_tenant = tenant_spawn(
        conf,
        tenant_shard_id,
        &tenant_path,
        resources,
        AttachedTenantConf::try_from(location_conf)?,
        shard_identity,
        None,
        &TENANTS,
        SpawnMode::Create,
        ctx,
    )?;
    // TODO: tenant object & its background loops remain, untracked in tenant map, if we fail here.
    //      See https://github.com/neondatabase/neon/issues/4233

    let created_tenant_id = created_tenant.tenant_id();
    debug_assert_eq!(created_tenant_id, tenant_shard_id.tenant_id);

    slot_guard.upsert(TenantSlot::Attached(created_tenant.clone()))?;

    Ok(created_tenant)
}

#[derive(Debug, thiserror::Error)]
pub(crate) enum SetNewTenantConfigError {
    #[error(transparent)]
    GetTenant(#[from] GetTenantError),
    #[error(transparent)]
    Persist(anyhow::Error),
}

pub(crate) async fn set_new_tenant_config(
    conf: &'static PageServerConf,
    new_tenant_conf: TenantConfOpt,
    tenant_id: TenantId,
) -> Result<(), SetNewTenantConfigError> {
    // Legacy API: does not support sharding
    let tenant_shard_id = TenantShardId::unsharded(tenant_id);

    info!("configuring tenant {tenant_id}");
    let tenant = get_tenant(tenant_shard_id, true)?;

    // This is a legacy API that only operates on attached tenants: the preferred
    // API to use is the location_config/ endpoint, which lets the caller provide
    // the full LocationConf.
    let location_conf = LocationConf::attached_single(new_tenant_conf, tenant.generation);

    Tenant::persist_tenant_config(conf, &tenant_shard_id, &location_conf)
        .await
        .map_err(SetNewTenantConfigError::Persist)?;
    tenant.set_new_tenant_config(new_tenant_conf);
    Ok(())
}

impl TenantManager {
    /// Convenience function so that anyone with a TenantManager can get at the global configuration, without
    /// having to pass it around everywhere as a separate object.
    pub(crate) fn get_conf(&self) -> &'static PageServerConf {
        self.conf
    }

    /// Gets the attached tenant from the in-memory data, erroring if it's absent, in secondary mode, or is not fitting to the query.
    /// `active_only = true` allows to query only tenants that are ready for operations, erroring on other kinds of tenants.
    pub(crate) fn get_attached_tenant_shard(
        &self,
        tenant_shard_id: TenantShardId,
        active_only: bool,
    ) -> Result<Arc<Tenant>, GetTenantError> {
        let locked = self.tenants.read().unwrap();

        let peek_slot = tenant_map_peek_slot(&locked, &tenant_shard_id, TenantSlotPeekMode::Read)?;

        match peek_slot {
            Some(TenantSlot::Attached(tenant)) => match tenant.current_state() {
                TenantState::Broken {
                    reason,
                    backtrace: _,
                } if active_only => Err(GetTenantError::Broken(reason)),
                TenantState::Active => Ok(Arc::clone(tenant)),
                _ => {
                    if active_only {
                        Err(GetTenantError::NotActive(tenant_shard_id.tenant_id))
                    } else {
                        Ok(Arc::clone(tenant))
                    }
                }
            },
            Some(TenantSlot::InProgress(_)) => {
                Err(GetTenantError::NotActive(tenant_shard_id.tenant_id))
            }
            None | Some(TenantSlot::Secondary(_)) => {
                Err(GetTenantError::NotFound(tenant_shard_id.tenant_id))
            }
        }
    }

    pub(crate) fn get_secondary_tenant_shard(
        &self,
        tenant_shard_id: TenantShardId,
    ) -> Option<Arc<SecondaryTenant>> {
        let locked = self.tenants.read().unwrap();

        let peek_slot = tenant_map_peek_slot(&locked, &tenant_shard_id, TenantSlotPeekMode::Read)
            .ok()
            .flatten();

        match peek_slot {
            Some(TenantSlot::Secondary(s)) => Some(s.clone()),
            _ => None,
        }
    }

    #[instrument(skip_all, fields(tenant_id=%tenant_shard_id.tenant_id, shard_id=%tenant_shard_id.shard_slug()))]
    pub(crate) async fn upsert_location(
        &self,
        tenant_shard_id: TenantShardId,
        new_location_config: LocationConf,
        flush: Option<Duration>,
        ctx: &RequestContext,
    ) -> Result<(), anyhow::Error> {
        debug_assert_current_span_has_tenant_id();
        info!("configuring tenant location to state {new_location_config:?}");

        enum FastPathModified {
            Attached(Arc<Tenant>),
            Secondary(Arc<SecondaryTenant>),
        }

        // Special case fast-path for updates to existing slots: if our upsert is only updating configuration,
        // then we do not need to set the slot to InProgress, we can just call into the
        // existng tenant.
        let fast_path_taken = {
            let locked = self.tenants.read().unwrap();
            let peek_slot =
                tenant_map_peek_slot(&locked, &tenant_shard_id, TenantSlotPeekMode::Write)?;
            match (&new_location_config.mode, peek_slot) {
                (LocationMode::Attached(attach_conf), Some(TenantSlot::Attached(tenant))) => {
                    if attach_conf.generation == tenant.generation {
                        // A transition from Attached to Attached in the same generation, we may
                        // take our fast path and just provide the updated configuration
                        // to the tenant.
                        tenant.set_new_location_config(AttachedTenantConf::try_from(
                            new_location_config.clone(),
                        )?);

                        Some(FastPathModified::Attached(tenant.clone()))
                    } else {
                        // Different generations, fall through to general case
                        None
                    }
                }
                (
                    LocationMode::Secondary(secondary_conf),
                    Some(TenantSlot::Secondary(secondary_tenant)),
                ) => {
                    secondary_tenant.set_config(secondary_conf);
                    Some(FastPathModified::Secondary(secondary_tenant.clone()))
                }
                _ => {
                    // Not an Attached->Attached transition, fall through to general case
                    None
                }
            }
        };

        // Fast-path continued: having dropped out of the self.tenants lock, do the async
        // phase of writing config and/or waiting for flush, before returning.
        match fast_path_taken {
            Some(FastPathModified::Attached(tenant)) => {
                Tenant::persist_tenant_config(self.conf, &tenant_shard_id, &new_location_config)
                    .await
                    .map_err(SetNewTenantConfigError::Persist)?;

                // Transition to AttachedStale means we may well hold a valid generation
                // still, and have been requested to go stale as part of a migration.  If
                // the caller set `flush`, then flush to remote storage.
                if let LocationMode::Attached(AttachedLocationConfig {
                    generation: _,
                    attach_mode: AttachmentMode::Stale,
                }) = &new_location_config.mode
                {
                    if let Some(flush_timeout) = flush {
                        match tokio::time::timeout(flush_timeout, tenant.flush_remote()).await {
                            Ok(Err(e)) => {
                                return Err(e);
                            }
                            Ok(Ok(_)) => return Ok(()),
                            Err(_) => {
                                tracing::warn!(
                                timeout_ms = flush_timeout.as_millis(),
                                "Timed out waiting for flush to remote storage, proceeding anyway."
                            )
                            }
                        }
                    }
                }

                return Ok(());
            }
            Some(FastPathModified::Secondary(_secondary_tenant)) => {
                Tenant::persist_tenant_config(self.conf, &tenant_shard_id, &new_location_config)
                    .await
                    .map_err(SetNewTenantConfigError::Persist)?;

                return Ok(());
            }
            None => {
                // Proceed with the general case procedure, where we will shutdown & remove any existing
                // slot contents and replace with a fresh one
            }
        };

        // General case for upserts to TenantsMap, excluding the case above: we will substitute an
        // InProgress value to the slot while we make whatever changes are required.  The state for
        // the tenant is inaccessible to the outside world while we are doing this, but that is sensible:
        // the state is ill-defined while we're in transition.  Transitions are async, but fast: we do
        // not do significant I/O, and shutdowns should be prompt via cancellation tokens.
        let mut slot_guard = tenant_map_acquire_slot(&tenant_shard_id, TenantSlotAcquireMode::Any)?;

        match slot_guard.get_old_value() {
            Some(TenantSlot::Attached(tenant)) => {
                // The case where we keep a Tenant alive was covered above in the special case
                // for Attached->Attached transitions in the same generation.  By this point,
                // if we see an attached tenant we know it will be discarded and should be
                // shut down.
                let (_guard, progress) = utils::completion::channel();

                match tenant.get_attach_mode() {
                    AttachmentMode::Single | AttachmentMode::Multi => {
                        // Before we leave our state as the presumed holder of the latest generation,
                        // flush any outstanding deletions to reduce the risk of leaking objects.
                        self.resources.deletion_queue_client.flush_advisory()
                    }
                    AttachmentMode::Stale => {
                        // If we're stale there's not point trying to flush deletions
                    }
                };

                info!("Shutting down attached tenant");
                match tenant.shutdown(progress, false).await {
                    Ok(()) => {}
                    Err(barrier) => {
                        info!("Shutdown already in progress, waiting for it to complete");
                        barrier.wait().await;
                    }
                }
                slot_guard.drop_old_value().expect("We just shut it down");
            }
            Some(TenantSlot::Secondary(state)) => {
                info!("Shutting down secondary tenant");
                state.shutdown().await;
            }
            Some(TenantSlot::InProgress(_)) => {
                // This should never happen: acquire_slot should error out
                // if the contents of a slot were InProgress.
                anyhow::bail!("Acquired an InProgress slot, this is a bug.")
            }
            None => {
                // Slot was vacant, nothing needs shutting down.
            }
        }

        let tenant_path = self.conf.tenant_path(&tenant_shard_id);
        let timelines_path = self.conf.timelines_path(&tenant_shard_id);

<<<<<<< HEAD
        let new_slot = match &new_location_config.mode {
            LocationMode::Secondary(secondary_config) => {
                // Directory doesn't need to be fsync'd because if we crash it can
                // safely be recreated next time this tenant location is configured.
                tokio::fs::create_dir_all(&timelines_path)
                    .await
                    .with_context(|| format!("Creating {timelines_path}"))?;

                Tenant::persist_tenant_config(self.conf, &tenant_shard_id, &new_location_config)
                    .await
                    .map_err(SetNewTenantConfigError::Persist)?;

                TenantSlot::Secondary(SecondaryTenant::new(tenant_shard_id, secondary_config))
            }
            LocationMode::Attached(_attach_config) => {
                // Directory doesn't need to be fsync'd because we do not depend on
                // it to exist after crashes: it may be recreated when tenant is
                // re-attached, see https://github.com/neondatabase/neon/issues/5550
                tokio::fs::create_dir_all(&tenant_path)
                    .await
                    .with_context(|| format!("Creating {timelines_path}"))?;
=======
        // Directory structure is the same for attached and secondary modes:
        // create it if it doesn't exist.  Timeline load/creation expects the
        // timelines/ subdir to already exist.
        //
        // Does not need to be fsync'd because local storage is just a cache.
        tokio::fs::create_dir_all(&timelines_path)
            .await
            .with_context(|| format!("Creating {timelines_path}"))?;
>>>>>>> 0f56104a

        // Before activating either secondary or attached mode, persist the
        // configuration, so that on restart we will re-attach (or re-start
        // secondary) on the tenant.
        Tenant::persist_tenant_config(self.conf, &tenant_shard_id, &new_location_config)
            .await
            .map_err(SetNewTenantConfigError::Persist)?;

        let new_slot = match &new_location_config.mode {
            LocationMode::Secondary(_) => TenantSlot::Secondary,
            LocationMode::Attached(_attach_config) => {
                let shard_identity = new_location_config.shard;
                let tenant = tenant_spawn(
                    self.conf,
                    tenant_shard_id,
                    &tenant_path,
                    self.resources.clone(),
                    AttachedTenantConf::try_from(new_location_config)?,
                    shard_identity,
                    None,
                    self.tenants,
                    SpawnMode::Normal,
                    ctx,
                )?;

                TenantSlot::Attached(tenant)
            }
        };

        slot_guard.upsert(new_slot)?;

        Ok(())
    }

    /// Resetting a tenant is equivalent to detaching it, then attaching it again with the same
    /// LocationConf that was last used to attach it.  Optionally, the local file cache may be
    /// dropped before re-attaching.
    ///
    /// This is not part of a tenant's normal lifecycle: it is used for debug/support, in situations
    /// where an issue is identified that would go away with a restart of the tenant.
    ///
    /// This does not have any special "force" shutdown of a tenant: it relies on the tenant's tasks
    /// to respect the cancellation tokens used in normal shutdown().
    #[instrument(skip_all, fields(tenant_id=%tenant_shard_id.tenant_id, shard_id=%tenant_shard_id.shard_slug(), %drop_cache))]
    pub(crate) async fn reset_tenant(
        &self,
        tenant_shard_id: TenantShardId,
        drop_cache: bool,
        ctx: RequestContext,
    ) -> anyhow::Result<()> {
        let mut slot_guard = tenant_map_acquire_slot(&tenant_shard_id, TenantSlotAcquireMode::Any)?;
        let Some(old_slot) = slot_guard.get_old_value() else {
            anyhow::bail!("Tenant not found when trying to reset");
        };

        let Some(tenant) = old_slot.get_attached() else {
            slot_guard.revert();
            anyhow::bail!("Tenant is not in attached state");
        };

        let (_guard, progress) = utils::completion::channel();
        match tenant.shutdown(progress, false).await {
            Ok(()) => {
                slot_guard.drop_old_value()?;
            }
            Err(_barrier) => {
                slot_guard.revert();
                anyhow::bail!("Cannot reset Tenant, already shutting down");
            }
        }

        let tenant_path = self.conf.tenant_path(&tenant_shard_id);
        let timelines_path = self.conf.timelines_path(&tenant_shard_id);
        let config = Tenant::load_tenant_config(self.conf, &tenant_shard_id)?;

        if drop_cache {
            tracing::info!("Dropping local file cache");

            match tokio::fs::read_dir(&timelines_path).await {
                Err(e) => {
                    tracing::warn!("Failed to list timelines while dropping cache: {}", e);
                }
                Ok(mut entries) => {
                    while let Some(entry) = entries.next_entry().await? {
                        tokio::fs::remove_dir_all(entry.path()).await?;
                    }
                }
            }
        }

        let shard_identity = config.shard;
        let tenant = tenant_spawn(
            self.conf,
            tenant_shard_id,
            &tenant_path,
            self.resources.clone(),
            AttachedTenantConf::try_from(config)?,
            shard_identity,
            None,
            self.tenants,
            SpawnMode::Normal,
            &ctx,
        )?;

        slot_guard.upsert(TenantSlot::Attached(tenant))?;

        Ok(())
    }

    pub(crate) fn get_attached_active_tenant_shards(&self) -> Vec<Arc<Tenant>> {
        let locked = self.tenants.read().unwrap();
        match &*locked {
            TenantsMap::Initializing => Vec::new(),
            TenantsMap::Open(map) | TenantsMap::ShuttingDown(map) => map
                .values()
                .filter_map(|slot| {
                    slot.get_attached()
                        .and_then(|t| if t.is_active() { Some(t.clone()) } else { None })
                })
                .collect(),
        }
    }
    // Do some synchronous work for all tenant slots in Secondary state.  The provided
    // callback should be small and fast, as it will be called inside the global
    // TenantsMap lock.
    pub(crate) fn foreach_secondary_tenants<F>(&self, mut func: F)
    where
        // TODO: let the callback return a hint to drop out of the loop early
        F: FnMut(&TenantShardId, &Arc<SecondaryTenant>),
    {
        let locked = self.tenants.read().unwrap();

        let map = match &*locked {
            TenantsMap::Initializing | TenantsMap::ShuttingDown(_) => return,
            TenantsMap::Open(m) => m,
        };

        for (tenant_id, slot) in map {
            if let TenantSlot::Secondary(state) = slot {
                // Only expose secondary tenants that are not currently shutting down
                if !state.cancel.is_cancelled() {
                    func(tenant_id, state)
                }
            }
        }
    }

    /// Having planned some evictions for a tenant, attempt to execute them.
    ///
    /// Execution will not occur if the TenantSlot for this tenant is not in
    /// a state suitable to execute.
    // TODO: is Layer really needed here?  Maybe we should have reduced to a LayerFileName by this point.
    pub(crate) async fn evict_tenant_layers(
        &self,
        tenant_shard_id: &TenantShardId,
        timeline_layers: Vec<(TimelineId, Layer)>,
    ) {
        // TODO: unify with how we evict for attached tenants.  They should also
        // pass through here, to avoid attached tenant evictions racing with
        // the lifetime of secondary locations for the same tenant ID.

        let state = {
            let locked = self.tenants.read().unwrap();
            let map = match &*locked {
                TenantsMap::Initializing | TenantsMap::ShuttingDown(_) => return,
                TenantsMap::Open(m) => m,
            };

            match map.get(tenant_shard_id) {
                Some(TenantSlot::Secondary(secondary_state)) => {
                    // Found a secondary as expected
                    secondary_state.clone()
                }
                _ => {
                    // A location configuration change raced with this eviction
                    tracing::info!(
                        "Dropping {} layer evictions, tenant not in suitable state",
                        timeline_layers.len()
                    );
                    return;
                }
            }
        };

        // Concurrency: downloads might have been going on while we deleted layers.  However,
        // we are only deleting layers that the SecondaryTenant already thought were on disk,
        // so we won't be deleting anything that it is _currently_ downloading.  All deletions
        // of SecondaryTenant layers flow through this function, so there is no risk that the
        // layer we're evicting is no longer present in-memory.
        state
            .evict_layers(self.conf, tenant_shard_id, timeline_layers)
            .instrument(tracing::info_span!("evict_layers",
                tenant_id=%tenant_shard_id.tenant_id, shard_id=%tenant_shard_id.shard_slug()
            ))
            .await;
    }
}

#[derive(Debug, thiserror::Error)]
pub(crate) enum GetTenantError {
    #[error("Tenant {0} not found")]
    NotFound(TenantId),
    #[error("Tenant {0} is not active")]
    NotActive(TenantId),
    /// Broken is logically a subset of NotActive, but a distinct error is useful as
    /// NotActive is usually a retryable state for API purposes, whereas Broken
    /// is a stuck error state
    #[error("Tenant is broken: {0}")]
    Broken(String),

    // Initializing or shutting down: cannot authoritatively say whether we have this tenant
    #[error("Tenant map is not available: {0}")]
    MapState(#[from] TenantMapError),
}

/// Gets the tenant from the in-memory data, erroring if it's absent or is not fitting to the query.
/// `active_only = true` allows to query only tenants that are ready for operations, erroring on other kinds of tenants.
///
/// This method is cancel-safe.
pub(crate) fn get_tenant(
    tenant_shard_id: TenantShardId,
    active_only: bool,
) -> Result<Arc<Tenant>, GetTenantError> {
    let locked = TENANTS.read().unwrap();

    let peek_slot = tenant_map_peek_slot(&locked, &tenant_shard_id, TenantSlotPeekMode::Read)?;

    match peek_slot {
        Some(TenantSlot::Attached(tenant)) => match tenant.current_state() {
            TenantState::Broken {
                reason,
                backtrace: _,
            } if active_only => Err(GetTenantError::Broken(reason)),
            TenantState::Active => Ok(Arc::clone(tenant)),
            _ => {
                if active_only {
                    Err(GetTenantError::NotActive(tenant_shard_id.tenant_id))
                } else {
                    Ok(Arc::clone(tenant))
                }
            }
        },
        Some(TenantSlot::InProgress(_)) => {
            Err(GetTenantError::NotActive(tenant_shard_id.tenant_id))
        }
        None | Some(TenantSlot::Secondary(_)) => {
            Err(GetTenantError::NotFound(tenant_shard_id.tenant_id))
        }
    }
}

#[derive(thiserror::Error, Debug)]
pub(crate) enum GetActiveTenantError {
    /// We may time out either while TenantSlot is InProgress, or while the Tenant
    /// is in a non-Active state
    #[error(
        "Timed out waiting {wait_time:?} for tenant active state. Latest state: {latest_state:?}"
    )]
    WaitForActiveTimeout {
        latest_state: Option<TenantState>,
        wait_time: Duration,
    },

    /// The TenantSlot is absent, or in secondary mode
    #[error(transparent)]
    NotFound(#[from] GetTenantError),

    /// Cancellation token fired while we were waiting
    #[error("cancelled")]
    Cancelled,

    /// Tenant exists, but is in a state that cannot become active (e.g. Stopping, Broken)
    #[error("will not become active.  Current state: {0}")]
    WillNotBecomeActive(TenantState),
}

/// Get a [`Tenant`] in its active state. If the tenant_id is currently in [`TenantSlot::InProgress`]
/// state, then wait for up to `timeout`.  If the [`Tenant`] is not currently in [`TenantState::Active`],
/// then wait for up to `timeout` (minus however long we waited for the slot).
pub(crate) async fn get_active_tenant_with_timeout(
    tenant_id: TenantId,
    shard_selector: ShardSelector,
    timeout: Duration,
    cancel: &CancellationToken,
) -> Result<Arc<Tenant>, GetActiveTenantError> {
    enum WaitFor {
        Barrier(utils::completion::Barrier),
        Tenant(Arc<Tenant>),
    }

    let wait_start = Instant::now();
    let deadline = wait_start + timeout;

    let (wait_for, tenant_shard_id) = {
        let locked = TENANTS.read().unwrap();

        // Resolve TenantId to TenantShardId
        let tenant_shard_id = locked.resolve_shard(&tenant_id, shard_selector).ok_or(
            GetActiveTenantError::NotFound(GetTenantError::NotFound(tenant_id)),
        )?;

        let peek_slot = tenant_map_peek_slot(&locked, &tenant_shard_id, TenantSlotPeekMode::Read)
            .map_err(GetTenantError::MapState)?;
        match peek_slot {
            Some(TenantSlot::Attached(tenant)) => {
                match tenant.current_state() {
                    TenantState::Active => {
                        // Fast path: we don't need to do any async waiting.
                        return Ok(tenant.clone());
                    }
                    _ => {
                        tenant.activate_now();
                        (WaitFor::Tenant(tenant.clone()), tenant_shard_id)
                    }
                }
            }
            Some(TenantSlot::Secondary(_)) => {
                return Err(GetActiveTenantError::NotFound(GetTenantError::NotActive(
                    tenant_id,
                )))
            }
            Some(TenantSlot::InProgress(barrier)) => {
                (WaitFor::Barrier(barrier.clone()), tenant_shard_id)
            }
            None => {
                return Err(GetActiveTenantError::NotFound(GetTenantError::NotFound(
                    tenant_id,
                )))
            }
        }
    };

    let tenant = match wait_for {
        WaitFor::Barrier(barrier) => {
            tracing::debug!("Waiting for tenant InProgress state to pass...");
            timeout_cancellable(
                deadline.duration_since(Instant::now()),
                cancel,
                barrier.wait(),
            )
            .await
            .map_err(|e| match e {
                TimeoutCancellableError::Timeout => GetActiveTenantError::WaitForActiveTimeout {
                    latest_state: None,
                    wait_time: wait_start.elapsed(),
                },
                TimeoutCancellableError::Cancelled => GetActiveTenantError::Cancelled,
            })?;
            {
                let locked = TENANTS.read().unwrap();
                let peek_slot =
                    tenant_map_peek_slot(&locked, &tenant_shard_id, TenantSlotPeekMode::Read)
                        .map_err(GetTenantError::MapState)?;
                match peek_slot {
                    Some(TenantSlot::Attached(tenant)) => tenant.clone(),
                    _ => {
                        return Err(GetActiveTenantError::NotFound(GetTenantError::NotActive(
                            tenant_id,
                        )))
                    }
                }
            }
        }
        WaitFor::Tenant(tenant) => tenant,
    };

    tracing::debug!("Waiting for tenant to enter active state...");
    tenant
        .wait_to_become_active(deadline.duration_since(Instant::now()))
        .await?;
    Ok(tenant)
}

pub(crate) async fn delete_tenant(
    conf: &'static PageServerConf,
    remote_storage: Option<GenericRemoteStorage>,
    tenant_shard_id: TenantShardId,
) -> Result<(), DeleteTenantError> {
    // We acquire a SlotGuard during this function to protect against concurrent
    // changes while the ::prepare phase of DeleteTenantFlow executes, but then
    // have to return the Tenant to the map while the background deletion runs.
    //
    // TODO: refactor deletion to happen outside the lifetime of a Tenant.
    // Currently, deletion requires a reference to the tenants map in order to
    // keep the Tenant in the map until deletion is complete, and then remove
    // it at the end.
    //
    // See https://github.com/neondatabase/neon/issues/5080

    // TODO(sharding): make delete API sharding-aware
    let slot_guard = tenant_map_acquire_slot(&tenant_shard_id, TenantSlotAcquireMode::MustExist)?;

    // unwrap is safe because we used MustExist mode when acquiring
    let tenant = match slot_guard.get_old_value().as_ref().unwrap() {
        TenantSlot::Attached(tenant) => tenant.clone(),
        _ => {
            // Express "not attached" as equivalent to "not found"
            return Err(DeleteTenantError::NotAttached);
        }
    };

    let result = DeleteTenantFlow::run(conf, remote_storage, &TENANTS, tenant).await;

    // The Tenant goes back into the map in Stopping state, it will eventually be removed by DeleteTenantFLow
    slot_guard.revert();
    result
}

#[derive(Debug, thiserror::Error)]
pub(crate) enum DeleteTimelineError {
    #[error("Tenant {0}")]
    Tenant(#[from] GetTenantError),

    #[error("Timeline {0}")]
    Timeline(#[from] crate::tenant::DeleteTimelineError),
}

#[derive(Debug, thiserror::Error)]
pub(crate) enum TenantStateError {
    #[error("Tenant {0} is stopping")]
    IsStopping(TenantId),
    #[error(transparent)]
    SlotError(#[from] TenantSlotError),
    #[error(transparent)]
    SlotUpsertError(#[from] TenantSlotUpsertError),
    #[error(transparent)]
    Other(#[from] anyhow::Error),
}

pub(crate) async fn detach_tenant(
    conf: &'static PageServerConf,
    tenant_shard_id: TenantShardId,
    detach_ignored: bool,
    deletion_queue_client: &DeletionQueueClient,
) -> Result<(), TenantStateError> {
    let tmp_path = detach_tenant0(
        conf,
        &TENANTS,
        tenant_shard_id,
        detach_ignored,
        deletion_queue_client,
    )
    .await?;
    // Although we are cleaning up the tenant, this task is not meant to be bound by the lifetime of the tenant in memory.
    // After a tenant is detached, there are no more task_mgr tasks for that tenant_id.
    let task_tenant_id = None;
    task_mgr::spawn(
        task_mgr::BACKGROUND_RUNTIME.handle(),
        TaskKind::MgmtRequest,
        task_tenant_id,
        None,
        "tenant_files_delete",
        false,
        async move {
            fs::remove_dir_all(tmp_path.as_path())
                .await
                .with_context(|| format!("tenant directory {:?} deletion", tmp_path))
        },
    );
    Ok(())
}

async fn detach_tenant0(
    conf: &'static PageServerConf,
    tenants: &std::sync::RwLock<TenantsMap>,
    tenant_shard_id: TenantShardId,
    detach_ignored: bool,
    deletion_queue_client: &DeletionQueueClient,
) -> Result<Utf8PathBuf, TenantStateError> {
    let tenant_dir_rename_operation = |tenant_id_to_clean: TenantShardId| async move {
        let local_tenant_directory = conf.tenant_path(&tenant_id_to_clean);
        safe_rename_tenant_dir(&local_tenant_directory)
            .await
            .with_context(|| format!("local tenant directory {local_tenant_directory:?} rename"))
    };

    let removal_result = remove_tenant_from_memory(
        tenants,
        tenant_shard_id,
        tenant_dir_rename_operation(tenant_shard_id),
    )
    .await;

    // Flush pending deletions, so that they have a good chance of passing validation
    // before this tenant is potentially re-attached elsewhere.
    deletion_queue_client.flush_advisory();

    // Ignored tenants are not present in memory and will bail the removal from memory operation.
    // Before returning the error, check for ignored tenant removal case — we only need to clean its local files then.
    if detach_ignored
        && matches!(
            removal_result,
            Err(TenantStateError::SlotError(TenantSlotError::NotFound(_)))
        )
    {
        let tenant_ignore_mark = conf.tenant_ignore_mark_file_path(&tenant_shard_id);
        if tenant_ignore_mark.exists() {
            info!("Detaching an ignored tenant");
            let tmp_path = tenant_dir_rename_operation(tenant_shard_id)
                .await
                .with_context(|| {
                    format!("Ignored tenant {tenant_shard_id} local directory rename")
                })?;
            return Ok(tmp_path);
        }
    }

    removal_result
}

pub(crate) async fn load_tenant(
    conf: &'static PageServerConf,
    tenant_id: TenantId,
    generation: Generation,
    broker_client: storage_broker::BrokerClientChannel,
    remote_storage: Option<GenericRemoteStorage>,
    deletion_queue_client: DeletionQueueClient,
    ctx: &RequestContext,
) -> Result<(), TenantMapInsertError> {
    // This is a legacy API (replaced by `/location_conf`).  It does not support sharding
    let tenant_shard_id = TenantShardId::unsharded(tenant_id);

    let slot_guard =
        tenant_map_acquire_slot(&tenant_shard_id, TenantSlotAcquireMode::MustNotExist)?;
    let tenant_path = conf.tenant_path(&tenant_shard_id);

    let tenant_ignore_mark = conf.tenant_ignore_mark_file_path(&tenant_shard_id);
    if tenant_ignore_mark.exists() {
        std::fs::remove_file(&tenant_ignore_mark).with_context(|| {
            format!(
                "Failed to remove tenant ignore mark {tenant_ignore_mark:?} during tenant loading"
            )
        })?;
    }

    let resources = TenantSharedResources {
        broker_client,
        remote_storage,
        deletion_queue_client,
    };

    let mut location_conf =
        Tenant::load_tenant_config(conf, &tenant_shard_id).map_err(TenantMapInsertError::Other)?;
    location_conf.attach_in_generation(generation);

    Tenant::persist_tenant_config(conf, &tenant_shard_id, &location_conf).await?;

    let shard_identity = location_conf.shard;
    let new_tenant = tenant_spawn(
        conf,
        tenant_shard_id,
        &tenant_path,
        resources,
        AttachedTenantConf::try_from(location_conf)?,
        shard_identity,
        None,
        &TENANTS,
        SpawnMode::Normal,
        ctx,
    )
    .with_context(|| format!("Failed to schedule tenant processing in path {tenant_path:?}"))?;

    slot_guard.upsert(TenantSlot::Attached(new_tenant))?;
    Ok(())
}

pub(crate) async fn ignore_tenant(
    conf: &'static PageServerConf,
    tenant_id: TenantId,
) -> Result<(), TenantStateError> {
    ignore_tenant0(conf, &TENANTS, tenant_id).await
}

async fn ignore_tenant0(
    conf: &'static PageServerConf,
    tenants: &std::sync::RwLock<TenantsMap>,
    tenant_id: TenantId,
) -> Result<(), TenantStateError> {
    // This is a legacy API (replaced by `/location_conf`).  It does not support sharding
    let tenant_shard_id = TenantShardId::unsharded(tenant_id);

    remove_tenant_from_memory(tenants, tenant_shard_id, async {
        let ignore_mark_file = conf.tenant_ignore_mark_file_path(&tenant_shard_id);
        fs::File::create(&ignore_mark_file)
            .await
            .context("Failed to create ignore mark file")
            .and_then(|_| {
                crashsafe::fsync_file_and_parent(&ignore_mark_file)
                    .context("Failed to fsync ignore mark file")
            })
            .with_context(|| format!("Failed to crate ignore mark for tenant {tenant_shard_id}"))?;
        Ok(())
    })
    .await
}

#[derive(Debug, thiserror::Error)]
pub(crate) enum TenantMapListError {
    #[error("tenant map is still initiailizing")]
    Initializing,
}

///
/// Get list of tenants, for the mgmt API
///
pub(crate) async fn list_tenants() -> Result<Vec<(TenantShardId, TenantState)>, TenantMapListError>
{
    let tenants = TENANTS.read().unwrap();
    let m = match &*tenants {
        TenantsMap::Initializing => return Err(TenantMapListError::Initializing),
        TenantsMap::Open(m) | TenantsMap::ShuttingDown(m) => m,
    };
    Ok(m.iter()
        .filter_map(|(id, tenant)| match tenant {
            TenantSlot::Attached(tenant) => Some((*id, tenant.current_state())),
            TenantSlot::Secondary(_) => None,
            TenantSlot::InProgress(_) => None,
        })
        .collect())
}

/// Execute Attach mgmt API command.
///
/// Downloading all the tenant data is performed in the background, this merely
/// spawns the background task and returns quickly.
pub(crate) async fn attach_tenant(
    conf: &'static PageServerConf,
    tenant_id: TenantId,
    generation: Generation,
    tenant_conf: TenantConfOpt,
    resources: TenantSharedResources,
    ctx: &RequestContext,
) -> Result<(), TenantMapInsertError> {
    // This is a legacy API (replaced by `/location_conf`).  It does not support sharding
    let tenant_shard_id = TenantShardId::unsharded(tenant_id);

    let slot_guard =
        tenant_map_acquire_slot(&tenant_shard_id, TenantSlotAcquireMode::MustNotExist)?;
    let location_conf = LocationConf::attached_single(tenant_conf, generation);
    let tenant_dir = create_tenant_files(conf, &location_conf, &tenant_shard_id).await?;
    // TODO: tenant directory remains on disk if we bail out from here on.
    //       See https://github.com/neondatabase/neon/issues/4233

    let shard_identity = location_conf.shard;
    let attached_tenant = tenant_spawn(
        conf,
        tenant_shard_id,
        &tenant_dir,
        resources,
        AttachedTenantConf::try_from(location_conf)?,
        shard_identity,
        None,
        &TENANTS,
        SpawnMode::Normal,
        ctx,
    )?;
    // TODO: tenant object & its background loops remain, untracked in tenant map, if we fail here.
    //      See https://github.com/neondatabase/neon/issues/4233

    let attached_tenant_id = attached_tenant.tenant_id();
    if tenant_id != attached_tenant_id {
        return Err(TenantMapInsertError::Other(anyhow::anyhow!(
            "loaded created tenant has unexpected tenant id (expect {tenant_id} != actual {attached_tenant_id})",
        )));
    }

    slot_guard.upsert(TenantSlot::Attached(attached_tenant))?;
    Ok(())
}

#[derive(Debug, thiserror::Error)]
pub(crate) enum TenantMapInsertError {
    #[error(transparent)]
    SlotError(#[from] TenantSlotError),
    #[error(transparent)]
    SlotUpsertError(#[from] TenantSlotUpsertError),
    #[error(transparent)]
    Other(#[from] anyhow::Error),
}

/// Superset of TenantMapError: issues that can occur when acquiring a slot
/// for a particular tenant ID.
#[derive(Debug, thiserror::Error)]
pub enum TenantSlotError {
    /// When acquiring a slot with the expectation that the tenant already exists.
    #[error("Tenant {0} not found")]
    NotFound(TenantShardId),

    /// When acquiring a slot with the expectation that the tenant does not already exist.
    #[error("tenant {0} already exists, state: {1:?}")]
    AlreadyExists(TenantShardId, TenantState),

    #[error("tenant {0} already exists in but is not attached")]
    Conflict(TenantShardId),

    // Tried to read a slot that is currently being mutated by another administrative
    // operation.
    #[error("tenant has a state change in progress, try again later")]
    InProgress,

    #[error(transparent)]
    MapState(#[from] TenantMapError),
}

/// Superset of TenantMapError: issues that can occur when using a SlotGuard
/// to insert a new value.
#[derive(Debug, thiserror::Error)]
pub enum TenantSlotUpsertError {
    /// An error where the slot is in an unexpected state, indicating a code bug
    #[error("Internal error updating Tenant")]
    InternalError(Cow<'static, str>),

    #[error(transparent)]
    MapState(#[from] TenantMapError),
}

#[derive(Debug, thiserror::Error)]
enum TenantSlotDropError {
    /// It is only legal to drop a TenantSlot if its contents are fully shut down
    #[error("Tenant was not shut down")]
    NotShutdown,
}

/// Errors that can happen any time we are walking the tenant map to try and acquire
/// the TenantSlot for a particular tenant.
#[derive(Debug, thiserror::Error)]
pub enum TenantMapError {
    // Tried to read while initializing
    #[error("tenant map is still initializing")]
    StillInitializing,

    // Tried to read while shutting down
    #[error("tenant map is shutting down")]
    ShuttingDown,
}

/// Guards a particular tenant_id's content in the TenantsMap.  While this
/// structure exists, the TenantsMap will contain a [`TenantSlot::InProgress`]
/// for this tenant, which acts as a marker for any operations targeting
/// this tenant to retry later, or wait for the InProgress state to end.
///
/// This structure enforces the important invariant that we do not have overlapping
/// tasks that will try use local storage for a the same tenant ID: we enforce that
/// the previous contents of a slot have been shut down before the slot can be
/// left empty or used for something else
///
/// Holders of a SlotGuard should explicitly dispose of it, using either `upsert`
/// to provide a new value, or `revert` to put the slot back into its initial
/// state.  If the SlotGuard is dropped without calling either of these, then
/// we will leave the slot empty if our `old_value` is already shut down, else
/// we will replace the slot with `old_value` (equivalent to doing a revert).
///
/// The `old_value` may be dropped before the SlotGuard is dropped, by calling
/// `drop_old_value`.  It is an error to call this without shutting down
/// the conents of `old_value`.
pub struct SlotGuard {
    tenant_shard_id: TenantShardId,
    old_value: Option<TenantSlot>,
    upserted: bool,

    /// [`TenantSlot::InProgress`] carries the corresponding Barrier: it will
    /// release any waiters as soon as this SlotGuard is dropped.
    _completion: utils::completion::Completion,
}

impl SlotGuard {
    fn new(
        tenant_shard_id: TenantShardId,
        old_value: Option<TenantSlot>,
        completion: utils::completion::Completion,
    ) -> Self {
        Self {
            tenant_shard_id,
            old_value,
            upserted: false,
            _completion: completion,
        }
    }

    /// Get any value that was present in the slot before we acquired ownership
    /// of it: in state transitions, this will be the old state.
    fn get_old_value(&self) -> &Option<TenantSlot> {
        &self.old_value
    }

    /// Emplace a new value in the slot.  This consumes the guard, and after
    /// returning, the slot is no longer protected from concurrent changes.
    fn upsert(mut self, new_value: TenantSlot) -> Result<(), TenantSlotUpsertError> {
        if !self.old_value_is_shutdown() {
            // This is a bug: callers should never try to drop an old value without
            // shutting it down
            return Err(TenantSlotUpsertError::InternalError(
                "Old TenantSlot value not shut down".into(),
            ));
        }

        let replaced = {
            let mut locked = TENANTS.write().unwrap();

            if let TenantSlot::InProgress(_) = new_value {
                // It is never expected to try and upsert InProgress via this path: it should
                // only be written via the tenant_map_acquire_slot path.  If we hit this it's a bug.
                return Err(TenantSlotUpsertError::InternalError(
                    "Attempt to upsert an InProgress state".into(),
                ));
            }

            let m = match &mut *locked {
                TenantsMap::Initializing => return Err(TenantMapError::StillInitializing.into()),
                TenantsMap::ShuttingDown(_) => {
                    return Err(TenantMapError::ShuttingDown.into());
                }
                TenantsMap::Open(m) => m,
            };

            let replaced = m.insert(self.tenant_shard_id, new_value);
            self.upserted = true;

            METRICS.tenant_slots.set(m.len() as u64);

            replaced
        };

        // Sanity check: on an upsert we should always be replacing an InProgress marker
        match replaced {
            Some(TenantSlot::InProgress(_)) => {
                // Expected case: we find our InProgress in the map: nothing should have
                // replaced it because the code that acquires slots will not grant another
                // one for the same TenantId.
                Ok(())
            }
            None => {
                METRICS.unexpected_errors.inc();
                error!(
                    tenant_shard_id = %self.tenant_shard_id,
                    "Missing InProgress marker during tenant upsert, this is a bug."
                );
                Err(TenantSlotUpsertError::InternalError(
                    "Missing InProgress marker during tenant upsert".into(),
                ))
            }
            Some(slot) => {
                METRICS.unexpected_errors.inc();
                error!(tenant_shard_id=%self.tenant_shard_id, "Unexpected contents of TenantSlot during upsert, this is a bug.  Contents: {:?}", slot);
                Err(TenantSlotUpsertError::InternalError(
                    "Unexpected contents of TenantSlot".into(),
                ))
            }
        }
    }

    /// Replace the InProgress slot with whatever was in the guard when we started
    fn revert(mut self) {
        if let Some(value) = self.old_value.take() {
            match self.upsert(value) {
                Err(TenantSlotUpsertError::InternalError(_)) => {
                    // We already logged the error, nothing else we can do.
                }
                Err(TenantSlotUpsertError::MapState(_)) => {
                    // If the map is shutting down, we need not replace anything
                }
                Ok(()) => {}
            }
        }
    }

    /// We may never drop our old value until it is cleanly shut down: otherwise we might leave
    /// rogue background tasks that would write to the local tenant directory that this guard
    /// is responsible for protecting
    fn old_value_is_shutdown(&self) -> bool {
        match self.old_value.as_ref() {
            Some(TenantSlot::Attached(tenant)) => tenant.gate.close_complete(),
            Some(TenantSlot::Secondary(secondary_tenant)) => secondary_tenant.gate.close_complete(),
            Some(TenantSlot::InProgress(_)) => {
                // A SlotGuard cannot be constructed for a slot that was already InProgress
                unreachable!()
            }
            None => true,
        }
    }

    /// The guard holder is done with the old value of the slot: they are obliged to already
    /// shut it down before we reach this point.
    fn drop_old_value(&mut self) -> Result<(), TenantSlotDropError> {
        if !self.old_value_is_shutdown() {
            Err(TenantSlotDropError::NotShutdown)
        } else {
            self.old_value.take();
            Ok(())
        }
    }
}

impl Drop for SlotGuard {
    fn drop(&mut self) {
        if self.upserted {
            return;
        }
        // Our old value is already shutdown, or it never existed: it is safe
        // for us to fully release the TenantSlot back into an empty state

        let mut locked = TENANTS.write().unwrap();

        let m = match &mut *locked {
            TenantsMap::Initializing => {
                // There is no map, this should never happen.
                return;
            }
            TenantsMap::ShuttingDown(_) => {
                // When we transition to shutdown, InProgress elements are removed
                // from the map, so we do not need to clean up our Inprogress marker.
                // See [`shutdown_all_tenants0`]
                return;
            }
            TenantsMap::Open(m) => m,
        };

        use std::collections::btree_map::Entry;
        match m.entry(self.tenant_shard_id) {
            Entry::Occupied(mut entry) => {
                if !matches!(entry.get(), TenantSlot::InProgress(_)) {
                    METRICS.unexpected_errors.inc();
                    error!(tenant_shard_id=%self.tenant_shard_id, "Unexpected contents of TenantSlot during drop, this is a bug.  Contents: {:?}", entry.get());
                }

                if self.old_value_is_shutdown() {
                    entry.remove();
                } else {
                    entry.insert(self.old_value.take().unwrap());
                }
            }
            Entry::Vacant(_) => {
                METRICS.unexpected_errors.inc();
                error!(
                    tenant_shard_id = %self.tenant_shard_id,
                    "Missing InProgress marker during SlotGuard drop, this is a bug."
                );
            }
        }

        METRICS.tenant_slots.set(m.len() as u64);
    }
}

enum TenantSlotPeekMode {
    /// In Read mode, peek will be permitted to see the slots even if the pageserver is shutting down
    Read,
    /// In Write mode, trying to peek at a slot while the pageserver is shutting down is an error
    Write,
}

fn tenant_map_peek_slot<'a>(
    tenants: &'a std::sync::RwLockReadGuard<'a, TenantsMap>,
    tenant_shard_id: &TenantShardId,
    mode: TenantSlotPeekMode,
) -> Result<Option<&'a TenantSlot>, TenantMapError> {
    let m = match tenants.deref() {
        TenantsMap::Initializing => return Err(TenantMapError::StillInitializing),
        TenantsMap::ShuttingDown(m) => match mode {
            TenantSlotPeekMode::Read => m,
            TenantSlotPeekMode::Write => {
                return Err(TenantMapError::ShuttingDown);
            }
        },
        TenantsMap::Open(m) => m,
    };

    Ok(m.get(tenant_shard_id))
}

enum TenantSlotAcquireMode {
    /// Acquire the slot irrespective of current state, or whether it already exists
    Any,
    /// Return an error if trying to acquire a slot and it doesn't already exist
    MustExist,
    /// Return an error if trying to acquire a slot and it already exists
    MustNotExist,
}

fn tenant_map_acquire_slot(
    tenant_shard_id: &TenantShardId,
    mode: TenantSlotAcquireMode,
) -> Result<SlotGuard, TenantSlotError> {
    tenant_map_acquire_slot_impl(tenant_shard_id, &TENANTS, mode)
}

fn tenant_map_acquire_slot_impl(
    tenant_shard_id: &TenantShardId,
    tenants: &std::sync::RwLock<TenantsMap>,
    mode: TenantSlotAcquireMode,
) -> Result<SlotGuard, TenantSlotError> {
    use TenantSlotAcquireMode::*;
    METRICS.tenant_slot_writes.inc();

    let mut locked = tenants.write().unwrap();
    let span = tracing::info_span!("acquire_slot", tenant_id=%tenant_shard_id.tenant_id, shard = %tenant_shard_id.shard_slug());
    let _guard = span.enter();

    let m = match &mut *locked {
        TenantsMap::Initializing => return Err(TenantMapError::StillInitializing.into()),
        TenantsMap::ShuttingDown(_) => return Err(TenantMapError::ShuttingDown.into()),
        TenantsMap::Open(m) => m,
    };

    use std::collections::btree_map::Entry;

    let entry = m.entry(*tenant_shard_id);

    match entry {
        Entry::Vacant(v) => match mode {
            MustExist => {
                tracing::debug!("Vacant && MustExist: return NotFound");
                Err(TenantSlotError::NotFound(*tenant_shard_id))
            }
            _ => {
                let (completion, barrier) = utils::completion::channel();
                v.insert(TenantSlot::InProgress(barrier));
                tracing::debug!("Vacant, inserted InProgress");
                Ok(SlotGuard::new(*tenant_shard_id, None, completion))
            }
        },
        Entry::Occupied(mut o) => {
            // Apply mode-driven checks
            match (o.get(), mode) {
                (TenantSlot::InProgress(_), _) => {
                    tracing::debug!("Occupied, failing for InProgress");
                    Err(TenantSlotError::InProgress)
                }
                (slot, MustNotExist) => match slot {
                    TenantSlot::Attached(tenant) => {
                        tracing::debug!("Attached && MustNotExist, return AlreadyExists");
                        Err(TenantSlotError::AlreadyExists(
                            *tenant_shard_id,
                            tenant.current_state(),
                        ))
                    }
                    _ => {
                        // FIXME: the AlreadyExists error assumes that we have a Tenant
                        // to get the state from
                        tracing::debug!("Occupied & MustNotExist, return AlreadyExists");
                        Err(TenantSlotError::AlreadyExists(
                            *tenant_shard_id,
                            TenantState::Broken {
                                reason: "Present but not attached".to_string(),
                                backtrace: "".to_string(),
                            },
                        ))
                    }
                },
                _ => {
                    // Happy case: the slot was not in any state that violated our mode
                    let (completion, barrier) = utils::completion::channel();
                    let old_value = o.insert(TenantSlot::InProgress(barrier));
                    tracing::debug!("Occupied, replaced with InProgress");
                    Ok(SlotGuard::new(
                        *tenant_shard_id,
                        Some(old_value),
                        completion,
                    ))
                }
            }
        }
    }
}

/// Stops and removes the tenant from memory, if it's not [`TenantState::Stopping`] already, bails otherwise.
/// Allows to remove other tenant resources manually, via `tenant_cleanup`.
/// If the cleanup fails, tenant will stay in memory in [`TenantState::Broken`] state, and another removal
/// operation would be needed to remove it.
async fn remove_tenant_from_memory<V, F>(
    tenants: &std::sync::RwLock<TenantsMap>,
    tenant_shard_id: TenantShardId,
    tenant_cleanup: F,
) -> Result<V, TenantStateError>
where
    F: std::future::Future<Output = anyhow::Result<V>>,
{
    use utils::completion;

    let mut slot_guard =
        tenant_map_acquire_slot_impl(&tenant_shard_id, tenants, TenantSlotAcquireMode::MustExist)?;

    // allow pageserver shutdown to await for our completion
    let (_guard, progress) = completion::channel();

    // The SlotGuard allows us to manipulate the Tenant object without fear of some
    // concurrent API request doing something else for the same tenant ID.
    let attached_tenant = match slot_guard.get_old_value() {
        Some(TenantSlot::Attached(tenant)) => {
            // whenever we remove a tenant from memory, we don't want to flush and wait for upload
            let freeze_and_flush = false;

            // shutdown is sure to transition tenant to stopping, and wait for all tasks to complete, so
            // that we can continue safely to cleanup.
            match tenant.shutdown(progress, freeze_and_flush).await {
                Ok(()) => {}
                Err(_other) => {
                    // if pageserver shutdown or other detach/ignore is already ongoing, we don't want to
                    // wait for it but return an error right away because these are distinct requests.
                    slot_guard.revert();
                    return Err(TenantStateError::IsStopping(tenant_shard_id.tenant_id));
                }
            }
            Some(tenant)
        }
        Some(TenantSlot::Secondary(secondary_state)) => {
            tracing::info!("Shutting down in secondary mode");
            secondary_state.shutdown().await;
            None
        }
        Some(TenantSlot::InProgress(_)) => {
            // Acquiring a slot guarantees its old value was not InProgress
            unreachable!();
        }
        None => None,
    };

    match tenant_cleanup
        .await
        .with_context(|| format!("Failed to run cleanup for tenant {tenant_shard_id}"))
    {
        Ok(hook_value) => {
            // Success: drop the old TenantSlot::Attached.
            slot_guard
                .drop_old_value()
                .expect("We just called shutdown");

            Ok(hook_value)
        }
        Err(e) => {
            // If we had a Tenant, set it to Broken and put it back in the TenantsMap
            if let Some(attached_tenant) = attached_tenant {
                attached_tenant.set_broken(e.to_string()).await;
            }
            // Leave the broken tenant in the map
            slot_guard.revert();

            Err(TenantStateError::Other(e))
        }
    }
}

use {
    crate::repository::GcResult, pageserver_api::models::TimelineGcRequest,
    utils::http::error::ApiError,
};

pub(crate) async fn immediate_gc(
    tenant_shard_id: TenantShardId,
    timeline_id: TimelineId,
    gc_req: TimelineGcRequest,
    cancel: CancellationToken,
    ctx: &RequestContext,
) -> Result<tokio::sync::oneshot::Receiver<Result<GcResult, anyhow::Error>>, ApiError> {
    let guard = TENANTS.read().unwrap();

    let tenant = guard
        .get(&tenant_shard_id)
        .map(Arc::clone)
        .with_context(|| format!("tenant {tenant_shard_id}"))
        .map_err(|e| ApiError::NotFound(e.into()))?;

    let gc_horizon = gc_req.gc_horizon.unwrap_or_else(|| tenant.get_gc_horizon());
    // Use tenant's pitr setting
    let pitr = tenant.get_pitr_interval();

    // Run in task_mgr to avoid race with tenant_detach operation
    let ctx = ctx.detached_child(TaskKind::GarbageCollector, DownloadBehavior::Download);
    let (task_done, wait_task_done) = tokio::sync::oneshot::channel();
    // TODO: spawning is redundant now, need to hold the gate
    task_mgr::spawn(
        &tokio::runtime::Handle::current(),
        TaskKind::GarbageCollector,
        Some(tenant_shard_id),
        Some(timeline_id),
        &format!("timeline_gc_handler garbage collection run for tenant {tenant_shard_id} timeline {timeline_id}"),
        false,
        async move {
            fail::fail_point!("immediate_gc_task_pre");

            #[allow(unused_mut)]
            let mut result = tenant
                .gc_iteration(Some(timeline_id), gc_horizon, pitr, &cancel, &ctx)
                .instrument(info_span!("manual_gc", tenant_id=%tenant_shard_id.tenant_id, shard_id=%tenant_shard_id.shard_slug(), %timeline_id))
                .await;
                // FIXME: `gc_iteration` can return an error for multiple reasons; we should handle it
                // better once the types support it.

            #[cfg(feature = "testing")]
            {
                if let Ok(result) = result.as_mut() {
                    // why not futures unordered? it seems it needs very much the same task structure
                    // but would only run on single task.
                    let mut js = tokio::task::JoinSet::new();
                    for layer in std::mem::take(&mut result.doomed_layers) {
                        js.spawn(layer.wait_drop());
                    }
                    tracing::info!(total = js.len(), "starting to wait for the gc'd layers to be dropped");
                    while let Some(res) = js.join_next().await {
                        res.expect("wait_drop should not panic");
                    }
                }

                let timeline = tenant.get_timeline(timeline_id, false).ok();
                let rtc = timeline.as_ref().and_then(|x| x.remote_client.as_ref());

                if let Some(rtc) = rtc {
                    // layer drops schedule actions on remote timeline client to actually do the
                    // deletions; don't care just exit fast about the shutdown error
                    drop(rtc.wait_completion().await);
                }
            }

            match task_done.send(result) {
                Ok(_) => (),
                Err(result) => error!("failed to send gc result: {result:?}"),
            }
            Ok(())
        }
    );

    // drop the guard until after we've spawned the task so that timeline shutdown will wait for the task
    drop(guard);

    Ok(wait_task_done)
}

#[cfg(test)]
mod tests {
    use pageserver_api::shard::TenantShardId;
    use std::collections::BTreeMap;
    use std::sync::Arc;
    use tracing::{info_span, Instrument};

    use crate::tenant::mgr::TenantSlot;

    use super::{super::harness::TenantHarness, TenantsMap};

    #[tokio::test(start_paused = true)]
    async fn shutdown_awaits_in_progress_tenant() {
        // Test that if an InProgress tenant is in the map during shutdown, the shutdown will gracefully
        // wait for it to complete before proceeding.

        let (t, _ctx) = TenantHarness::create("shutdown_awaits_in_progress_tenant")
            .unwrap()
            .load()
            .await;

        // harness loads it to active, which is forced and nothing is running on the tenant

        let id = TenantShardId::unsharded(t.tenant_id());

        // tenant harness configures the logging and we cannot escape it
        let _e = info_span!("testing", tenant_id = %id).entered();

        let tenants = BTreeMap::from([(id, TenantSlot::Attached(t.clone()))]);
        let tenants = Arc::new(std::sync::RwLock::new(TenantsMap::Open(tenants)));

        // Invoke remove_tenant_from_memory with a cleanup hook that blocks until we manually
        // permit it to proceed: that will stick the tenant in InProgress

        let (until_cleanup_completed, can_complete_cleanup) = utils::completion::channel();
        let (until_cleanup_started, cleanup_started) = utils::completion::channel();
        let mut remove_tenant_from_memory_task = {
            let jh = tokio::spawn({
                let tenants = tenants.clone();
                async move {
                    let cleanup = async move {
                        drop(until_cleanup_started);
                        can_complete_cleanup.wait().await;
                        anyhow::Ok(())
                    };
                    super::remove_tenant_from_memory(&tenants, id, cleanup).await
                }
                .instrument(info_span!("foobar", tenant_id = %id))
            });

            // now the long cleanup should be in place, with the stopping state
            cleanup_started.wait().await;
            jh
        };

        let mut shutdown_task = {
            let (until_shutdown_started, shutdown_started) = utils::completion::channel();

            let shutdown_task = tokio::spawn(async move {
                drop(until_shutdown_started);
                super::shutdown_all_tenants0(&tenants).await;
            });

            shutdown_started.wait().await;
            shutdown_task
        };

        let long_time = std::time::Duration::from_secs(15);
        tokio::select! {
            _ = &mut shutdown_task => unreachable!("shutdown should block on remove_tenant_from_memory completing"),
            _ = &mut remove_tenant_from_memory_task => unreachable!("remove_tenant_from_memory_task should not complete until explicitly unblocked"),
            _ = tokio::time::sleep(long_time) => {},
        }

        drop(until_cleanup_completed);

        // Now that we allow it to proceed, shutdown should complete immediately
        remove_tenant_from_memory_task.await.unwrap().unwrap();
        shutdown_task.await.unwrap();
    }
}<|MERGE_RESOLUTION|>--- conflicted
+++ resolved
@@ -1034,29 +1034,6 @@
         let tenant_path = self.conf.tenant_path(&tenant_shard_id);
         let timelines_path = self.conf.timelines_path(&tenant_shard_id);
 
-<<<<<<< HEAD
-        let new_slot = match &new_location_config.mode {
-            LocationMode::Secondary(secondary_config) => {
-                // Directory doesn't need to be fsync'd because if we crash it can
-                // safely be recreated next time this tenant location is configured.
-                tokio::fs::create_dir_all(&timelines_path)
-                    .await
-                    .with_context(|| format!("Creating {timelines_path}"))?;
-
-                Tenant::persist_tenant_config(self.conf, &tenant_shard_id, &new_location_config)
-                    .await
-                    .map_err(SetNewTenantConfigError::Persist)?;
-
-                TenantSlot::Secondary(SecondaryTenant::new(tenant_shard_id, secondary_config))
-            }
-            LocationMode::Attached(_attach_config) => {
-                // Directory doesn't need to be fsync'd because we do not depend on
-                // it to exist after crashes: it may be recreated when tenant is
-                // re-attached, see https://github.com/neondatabase/neon/issues/5550
-                tokio::fs::create_dir_all(&tenant_path)
-                    .await
-                    .with_context(|| format!("Creating {timelines_path}"))?;
-=======
         // Directory structure is the same for attached and secondary modes:
         // create it if it doesn't exist.  Timeline load/creation expects the
         // timelines/ subdir to already exist.
@@ -1065,7 +1042,6 @@
         tokio::fs::create_dir_all(&timelines_path)
             .await
             .with_context(|| format!("Creating {timelines_path}"))?;
->>>>>>> 0f56104a
 
         // Before activating either secondary or attached mode, persist the
         // configuration, so that on restart we will re-attach (or re-start
@@ -1075,7 +1051,9 @@
             .map_err(SetNewTenantConfigError::Persist)?;
 
         let new_slot = match &new_location_config.mode {
-            LocationMode::Secondary(_) => TenantSlot::Secondary,
+            LocationMode::Secondary(secondary_config) => {
+                TenantSlot::Secondary(SecondaryTenant::new(tenant_shard_id, secondary_config))
+            }
             LocationMode::Attached(_attach_config) => {
                 let shard_identity = new_location_config.shard;
                 let tenant = tenant_spawn(
