use std::collections::HashMap;
use std::fs::File;
use std::io::{BufReader, Write};
use std::num::NonZeroU64;
use std::path::{Path, PathBuf};
use std::process::Command;
use std::time::Duration;
use std::{io, result, thread};

use anyhow::{bail, Context};
use nix::errno::Errno;
use nix::sys::signal::{kill, Signal};
use nix::unistd::Pid;
use pageserver::http::models::{
    TenantConfigRequest, TenantCreateRequest, TenantInfo, TimelineCreateRequest, TimelineInfo,
};
use postgres::{Config, NoTls};
use reqwest::blocking::{Client, RequestBuilder, Response};
use reqwest::{IntoUrl, Method};
use thiserror::Error;
use utils::{
    connstring::connection_address,
    http::error::HttpErrorBody,
    id::{TenantId, TimelineId},
    lsn::Lsn,
    postgres_backend::AuthType,
};

use crate::local_env::LocalEnv;
use crate::{fill_aws_secrets_vars, fill_rust_env_vars, read_pidfile};

#[derive(Error, Debug)]
pub enum PageserverHttpError {
    #[error("Reqwest error: {0}")]
    Transport(#[from] reqwest::Error),

    #[error("Error: {0}")]
    Response(String),
}

impl From<anyhow::Error> for PageserverHttpError {
    fn from(e: anyhow::Error) -> Self {
        Self::Response(e.to_string())
    }
}

type Result<T> = result::Result<T, PageserverHttpError>;

pub trait ResponseErrorMessageExt: Sized {
    fn error_from_body(self) -> Result<Self>;
}

impl ResponseErrorMessageExt for Response {
    fn error_from_body(self) -> Result<Self> {
        let status = self.status();
        if !(status.is_client_error() || status.is_server_error()) {
            return Ok(self);
        }

        // reqwest does not export its error construction utility functions, so let's craft the message ourselves
        let url = self.url().to_owned();
        Err(PageserverHttpError::Response(
            match self.json::<HttpErrorBody>() {
                Ok(err_body) => format!("Error: {}", err_body.msg),
                Err(_) => format!("Http error ({}) at {}.", status.as_u16(), url),
            },
        ))
    }
}

//
// Control routines for pageserver.
//
// Used in CLI and tests.
//
#[derive(Debug)]
pub struct PageServerNode {
    pub pg_connection_config: Config,
    pub env: LocalEnv,
    pub http_client: Client,
    pub http_base_url: String,
}

impl PageServerNode {
    pub fn from_env(env: &LocalEnv) -> PageServerNode {
        let password = if env.pageserver.auth_type == AuthType::NeonJWT {
            &env.pageserver.auth_token
        } else {
            ""
        };

        Self {
            pg_connection_config: Self::pageserver_connection_config(
                password,
                &env.pageserver.listen_pg_addr,
            ),
            env: env.clone(),
            http_client: Client::new(),
            http_base_url: format!("http://{}/v1", env.pageserver.listen_http_addr),
        }
    }

    /// Construct libpq connection string for connecting to the pageserver.
    fn pageserver_connection_config(password: &str, listen_addr: &str) -> Config {
        format!("postgresql://no_user:{password}@{listen_addr}/no_db")
            .parse()
            .unwrap()
    }

    pub fn initialize(
        &self,
        create_tenant: Option<TenantId>,
        initial_timeline_id: Option<TimelineId>,
        config_overrides: &[&str],
    ) -> anyhow::Result<TimelineId> {
        let id = format!("id={}", self.env.pageserver.id);
        // FIXME: the paths should be shell-escaped to handle paths with spaces, quotas etc.
        let pg_distrib_dir_param =
            format!("pg_distrib_dir='{}'", self.env.pg_distrib_dir.display());
        let authg_type_param = format!("auth_type='{}'", self.env.pageserver.auth_type);
        let listen_http_addr_param = format!(
            "listen_http_addr='{}'",
            self.env.pageserver.listen_http_addr
        );
        let listen_pg_addr_param =
            format!("listen_pg_addr='{}'", self.env.pageserver.listen_pg_addr);
        let broker_endpoints_param = format!(
            "broker_endpoints=[{}]",
            self.env
                .etcd_broker
                .broker_endpoints
                .iter()
                .map(|url| format!("'{url}'"))
                .collect::<Vec<_>>()
                .join(",")
        );
        let broker_etcd_prefix_param = self
            .env
            .etcd_broker
            .broker_etcd_prefix
            .as_ref()
            .map(|prefix| format!("broker_etcd_prefix='{prefix}'"));

        let mut init_config_overrides = config_overrides.to_vec();
        init_config_overrides.push(&id);
        init_config_overrides.push(&pg_distrib_dir_param);
        init_config_overrides.push(&authg_type_param);
        init_config_overrides.push(&listen_http_addr_param);
        init_config_overrides.push(&listen_pg_addr_param);
        init_config_overrides.push(&broker_endpoints_param);

        if let Some(broker_etcd_prefix_param) = broker_etcd_prefix_param.as_deref() {
            init_config_overrides.push(broker_etcd_prefix_param);
        }

        if self.env.pageserver.auth_type != AuthType::Trust {
            init_config_overrides.push("auth_validation_public_key_path='auth_public_key.pem'");
        }

        self.start_node(&init_config_overrides, &self.env.base_data_dir, true)?;
        let init_result = self
            .try_init_timeline(create_tenant, initial_timeline_id)
            .context("Failed to create initial tenant and timeline for pageserver");
        match &init_result {
            Ok(initial_timeline_id) => {
                println!("Successfully initialized timeline {initial_timeline_id}")
            }
            Err(e) => eprintln!("{e:#}"),
        }
        self.stop(false)?;
        init_result
    }

    fn try_init_timeline(
        &self,
        new_tenant_id: Option<TenantId>,
        new_timeline_id: Option<TimelineId>,
    ) -> anyhow::Result<TimelineId> {
        let initial_tenant_id = self.tenant_create(new_tenant_id, HashMap::new())?;
        let initial_timeline_info =
            self.timeline_create(initial_tenant_id, new_timeline_id, None, None)?;
        Ok(initial_timeline_info.timeline_id)
    }

    pub fn repo_path(&self) -> PathBuf {
        self.env.pageserver_data_dir()
    }

    pub fn pid_file(&self) -> PathBuf {
        self.repo_path().join("pageserver.pid")
    }

    pub fn start(&self, config_overrides: &[&str]) -> anyhow::Result<()> {
        self.start_node(config_overrides, &self.repo_path(), false)
    }

    fn start_node(
        &self,
        config_overrides: &[&str],
        datadir: &Path,
        update_config: bool,
    ) -> anyhow::Result<()> {
        println!(
            "Starting pageserver at '{}' in '{}'",
            connection_address(&self.pg_connection_config),
            datadir.display()
        );
        io::stdout().flush()?;

        let mut args = vec![
            "-D",
            datadir.to_str().with_context(|| {
                format!(
                    "Datadir path '{}' cannot be represented as a unicode string",
                    datadir.display()
                )
            })?,
        ];

        if update_config {
            args.push("--update-config");
        }

        for config_override in config_overrides {
            args.extend(["-c", config_override]);
        }

        let mut cmd = Command::new(self.env.pageserver_bin()?);
        let mut filled_cmd = fill_rust_env_vars(cmd.args(&args).arg("--daemonize"));
        filled_cmd = fill_aws_secrets_vars(filled_cmd);

        if !filled_cmd.status()?.success() {
            bail!(
                "Pageserver failed to start. See console output and '{}' for details.",
                datadir.join("pageserver.log").display()
            );
        }

        // It takes a while for the page server to start up. Wait until it is
        // open for business.
        const RETRIES: i8 = 15;
        for retries in 1..RETRIES {
            match self.check_status() {
                Ok(()) => {
                    println!("\nPageserver started");
                    return Ok(());
                }
                Err(err) => {
                    match err {
                        PageserverHttpError::Transport(err) => {
                            if err.is_connect() && retries < 5 {
                                print!(".");
                                io::stdout().flush().unwrap();
                            } else {
                                if retries == 5 {
                                    println!() // put a line break after dots for second message
                                }
                                println!("Pageserver not responding yet, err {err} retrying ({retries})...");
                            }
                        }
                        PageserverHttpError::Response(msg) => {
                            bail!("pageserver failed to start: {msg} ")
                        }
                    }
                    thread::sleep(Duration::from_secs(1));
                }
            }
        }
        bail!("pageserver failed to start in {RETRIES} seconds");
    }

    ///
    /// Stop the server.
    ///
    /// If 'immediate' is true, we use SIGQUIT, killing the process immediately.
    /// Otherwise we use SIGTERM, triggering a clean shutdown
    ///
    /// If the server is not running, returns success
    ///
    pub fn stop(&self, immediate: bool) -> anyhow::Result<()> {
        let pid_file = self.pid_file();
        if !pid_file.exists() {
            println!("Pageserver is already stopped");
            return Ok(());
        }
        let pid = Pid::from_raw(read_pidfile(&pid_file)?);

        let sig = if immediate {
            print!("Stopping pageserver immediately..");
            Signal::SIGQUIT
        } else {
            print!("Stopping pageserver gracefully..");
            Signal::SIGTERM
        };
        io::stdout().flush().unwrap();
        match kill(pid, sig) {
            Ok(_) => (),
            Err(Errno::ESRCH) => {
                println!("Pageserver with pid {pid} does not exist, but a PID file was found");
                return Ok(());
            }
            Err(err) => bail!(
                "Failed to send signal to pageserver with pid {pid}: {}",
                err.desc()
            ),
        }

        // Wait until process is gone
        for i in 0..600 {
            let signal = None; // Send no signal, just get the error code
            match kill(pid, signal) {
                Ok(_) => (), // Process exists, keep waiting
                Err(Errno::ESRCH) => {
                    // Process not found, we're done
                    println!("done!");
                    return Ok(());
                }
                Err(err) => bail!(
                    "Failed to send signal to pageserver with pid {}: {}",
                    pid,
                    err.desc()
                ),
            };

            if i % 10 == 0 {
                print!(".");
                io::stdout().flush().unwrap();
            }
            thread::sleep(Duration::from_millis(100));
        }

        bail!("Failed to stop pageserver with pid {pid}");
    }

    pub fn page_server_psql(&self, sql: &str) -> Vec<postgres::SimpleQueryMessage> {
        let mut client = self.pg_connection_config.connect(NoTls).unwrap();

        println!("Pageserver query: '{sql}'");
        client.simple_query(sql).unwrap()
    }

    pub fn page_server_psql_client(&self) -> result::Result<postgres::Client, postgres::Error> {
        self.pg_connection_config.connect(NoTls)
    }

    fn http_request<U: IntoUrl>(&self, method: Method, url: U) -> RequestBuilder {
        let mut builder = self.http_client.request(method, url);
        if self.env.pageserver.auth_type == AuthType::NeonJWT {
            builder = builder.bearer_auth(&self.env.pageserver.auth_token)
        }
        builder
    }

    pub fn check_status(&self) -> Result<()> {
        self.http_request(Method::GET, format!("{}/status", self.http_base_url))
            .send()?
            .error_from_body()?;
        Ok(())
    }

    pub fn tenant_list(&self) -> Result<Vec<TenantInfo>> {
        Ok(self
            .http_request(Method::GET, format!("{}/tenant", self.http_base_url))
            .send()?
            .error_from_body()?
            .json()?)
    }

    pub fn tenant_create(
        &self,
        new_tenant_id: Option<TenantId>,
        settings: HashMap<&str, &str>,
<<<<<<< HEAD
    ) -> anyhow::Result<ZTenantId> {
=======
    ) -> anyhow::Result<TenantId> {
>>>>>>> 96e86764
        let mut settings = settings.clone();
        let request = TenantCreateRequest {
            new_tenant_id,
            checkpoint_distance: settings
                .remove("checkpoint_distance")
                .map(|x| x.parse::<u64>())
                .transpose()?,
            checkpoint_timeout: settings.remove("checkpoint_timeout").map(|x| x.to_string()),
            compaction_target_size: settings
                .remove("compaction_target_size")
                .map(|x| x.parse::<u64>())
                .transpose()?,
            compaction_period: settings.remove("compaction_period").map(|x| x.to_string()),
            compaction_threshold: settings
                .remove("compaction_threshold")
                .map(|x| x.parse::<usize>())
                .transpose()?,
            gc_horizon: settings
                .remove("gc_horizon")
                .map(|x| x.parse::<u64>())
                .transpose()?,
            gc_period: settings.remove("gc_period").map(|x| x.to_string()),
            image_creation_threshold: settings
                .remove("image_creation_threshold")
                .map(|x| x.parse::<usize>())
                .transpose()?,
            pitr_interval: settings.remove("pitr_interval").map(|x| x.to_string()),
            walreceiver_connect_timeout: settings
                .remove("walreceiver_connect_timeout")
                .map(|x| x.to_string()),
            lagging_wal_timeout: settings
                .remove("lagging_wal_timeout")
                .map(|x| x.to_string()),
            max_lsn_wal_lag: settings
                .remove("max_lsn_wal_lag")
                .map(|x| x.parse::<NonZeroU64>())
                .transpose()
                .context("Failed to parse 'max_lsn_wal_lag' as non zero integer")?,
<<<<<<< HEAD
            trace_read_requests: settings
                .remove("trace_read_requests")
                .map(|x| x.parse::<bool>())
                .transpose()
                .context("Failed to parse 'trace_read_requests' as bool")?,
        };
        if !settings.is_empty() {
            bail!("Unrecognized tenant settings: {:?}", settings)
=======
        };
        if !settings.is_empty() {
            bail!("Unrecognized tenant settings: {settings:?}")
>>>>>>> 96e86764
        }
        self.http_request(Method::POST, format!("{}/tenant", self.http_base_url))
            .json(&request)
            .send()?
            .error_from_body()?
            .json::<Option<String>>()
            .with_context(|| {
                format!("Failed to parse tenant creation response for tenant id: {new_tenant_id:?}")
            })?
            .context("No tenant id was found in the tenant creation response")
            .and_then(|tenant_id_string| {
                tenant_id_string.parse().with_context(|| {
                    format!("Failed to parse response string as tenant id: '{tenant_id_string}'")
                })
            })
    }

    pub fn tenant_config(&self, tenant_id: TenantId, settings: HashMap<&str, &str>) -> Result<()> {
        self.http_request(Method::PUT, format!("{}/tenant/config", self.http_base_url))
            .json(&TenantConfigRequest {
                tenant_id,
                checkpoint_distance: settings
                    .get("checkpoint_distance")
                    .map(|x| x.parse::<u64>())
                    .transpose()
                    .context("Failed to parse 'checkpoint_distance' as an integer")?,
                checkpoint_timeout: settings.get("checkpoint_timeout").map(|x| x.to_string()),
                compaction_target_size: settings
                    .get("compaction_target_size")
                    .map(|x| x.parse::<u64>())
                    .transpose()
                    .context("Failed to parse 'compaction_target_size' as an integer")?,
                compaction_period: settings.get("compaction_period").map(|x| x.to_string()),
                compaction_threshold: settings
                    .get("compaction_threshold")
                    .map(|x| x.parse::<usize>())
                    .transpose()
                    .context("Failed to parse 'compaction_threshold' as an integer")?,
                gc_horizon: settings
                    .get("gc_horizon")
                    .map(|x| x.parse::<u64>())
                    .transpose()
                    .context("Failed to parse 'gc_horizon' as an integer")?,
                gc_period: settings.get("gc_period").map(|x| x.to_string()),
                image_creation_threshold: settings
                    .get("image_creation_threshold")
                    .map(|x| x.parse::<usize>())
                    .transpose()
                    .context("Failed to parse 'image_creation_threshold' as non zero integer")?,
                pitr_interval: settings.get("pitr_interval").map(|x| x.to_string()),
                walreceiver_connect_timeout: settings
                    .get("walreceiver_connect_timeout")
                    .map(|x| x.to_string()),
                lagging_wal_timeout: settings.get("lagging_wal_timeout").map(|x| x.to_string()),
                max_lsn_wal_lag: settings
                    .get("max_lsn_wal_lag")
                    .map(|x| x.parse::<NonZeroU64>())
                    .transpose()
                    .context("Failed to parse 'max_lsn_wal_lag' as non zero integer")?,
            })
            .send()?
            .error_from_body()?;

        Ok(())
    }

    pub fn timeline_list(&self, tenant_id: &TenantId) -> anyhow::Result<Vec<TimelineInfo>> {
        let timeline_infos: Vec<TimelineInfo> = self
            .http_request(
                Method::GET,
                format!("{}/tenant/{}/timeline", self.http_base_url, tenant_id),
            )
            .send()?
            .error_from_body()?
            .json()?;

        Ok(timeline_infos)
    }

    pub fn timeline_create(
        &self,
        tenant_id: TenantId,
        new_timeline_id: Option<TimelineId>,
        ancestor_start_lsn: Option<Lsn>,
        ancestor_timeline_id: Option<TimelineId>,
    ) -> anyhow::Result<TimelineInfo> {
        self.http_request(
            Method::POST,
            format!("{}/tenant/{}/timeline", self.http_base_url, tenant_id),
        )
        .json(&TimelineCreateRequest {
            new_timeline_id,
            ancestor_start_lsn,
            ancestor_timeline_id,
        })
        .send()?
        .error_from_body()?
        .json::<Option<TimelineInfo>>()
        .with_context(|| {
            format!("Failed to parse timeline creation response for tenant id: {tenant_id}")
        })?
        .with_context(|| {
            format!(
                "No timeline id was found in the timeline creation response for tenant {tenant_id}"
            )
        })
    }

    /// Import a basebackup prepared using either:
    /// a) `pg_basebackup -F tar`, or
    /// b) The `fullbackup` pageserver endpoint
    ///
    /// # Arguments
    /// * `tenant_id` - tenant to import into. Created if not exists
    /// * `timeline_id` - id to assign to imported timeline
    /// * `base` - (start lsn of basebackup, path to `base.tar` file)
    /// * `pg_wal` - if there's any wal to import: (end lsn, path to `pg_wal.tar`)
    pub fn timeline_import(
        &self,
        tenant_id: TenantId,
        timeline_id: TimelineId,
        base: (Lsn, PathBuf),
        pg_wal: Option<(Lsn, PathBuf)>,
    ) -> anyhow::Result<()> {
        let mut client = self.pg_connection_config.connect(NoTls).unwrap();

        // Init base reader
        let (start_lsn, base_tarfile_path) = base;
        let base_tarfile = File::open(base_tarfile_path)?;
        let mut base_reader = BufReader::new(base_tarfile);

        // Init wal reader if necessary
        let (end_lsn, wal_reader) = if let Some((end_lsn, wal_tarfile_path)) = pg_wal {
            let wal_tarfile = File::open(wal_tarfile_path)?;
            let wal_reader = BufReader::new(wal_tarfile);
            (end_lsn, Some(wal_reader))
        } else {
            (start_lsn, None)
        };

        // Import base
        let import_cmd =
            format!("import basebackup {tenant_id} {timeline_id} {start_lsn} {end_lsn}");
        let mut writer = client.copy_in(&import_cmd)?;
        io::copy(&mut base_reader, &mut writer)?;
        writer.finish()?;

        // Import wal if necessary
        if let Some(mut wal_reader) = wal_reader {
            let import_cmd = format!("import wal {tenant_id} {timeline_id} {start_lsn} {end_lsn}");
            let mut writer = client.copy_in(&import_cmd)?;
            io::copy(&mut wal_reader, &mut writer)?;
            writer.finish()?;
        }

        Ok(())
    }
}<|MERGE_RESOLUTION|>--- conflicted
+++ resolved
@@ -370,11 +370,7 @@
         &self,
         new_tenant_id: Option<TenantId>,
         settings: HashMap<&str, &str>,
-<<<<<<< HEAD
-    ) -> anyhow::Result<ZTenantId> {
-=======
     ) -> anyhow::Result<TenantId> {
->>>>>>> 96e86764
         let mut settings = settings.clone();
         let request = TenantCreateRequest {
             new_tenant_id,
@@ -413,7 +409,6 @@
                 .map(|x| x.parse::<NonZeroU64>())
                 .transpose()
                 .context("Failed to parse 'max_lsn_wal_lag' as non zero integer")?,
-<<<<<<< HEAD
             trace_read_requests: settings
                 .remove("trace_read_requests")
                 .map(|x| x.parse::<bool>())
@@ -421,12 +416,7 @@
                 .context("Failed to parse 'trace_read_requests' as bool")?,
         };
         if !settings.is_empty() {
-            bail!("Unrecognized tenant settings: {:?}", settings)
-=======
-        };
-        if !settings.is_empty() {
             bail!("Unrecognized tenant settings: {settings:?}")
->>>>>>> 96e86764
         }
         self.http_request(Method::POST, format!("{}/tenant", self.http_base_url))
             .json(&request)
