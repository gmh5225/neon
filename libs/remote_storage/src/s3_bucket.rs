--- conflicted
+++ resolved
@@ -347,15 +347,6 @@
         Ok(document_keys)
     }
 
-<<<<<<< HEAD
-    async fn list_files(
-        &self,
-        folder: Option<&RemotePath>
-    ) -> anyhow::Result<Vec<RemotePath>>{
-        let folder_name = folder.map(|x| 
-            String::from(x.object_name().expect("invalid folder name"))
-        );
-=======
     /// See the doc for `RemoteStorage::list_files`
     async fn list_files(&self, folder: Option<&RemotePath>) -> anyhow::Result<Vec<RemotePath>> {
         let folder_name = folder
@@ -363,7 +354,6 @@
             .or_else(|| self.prefix_in_bucket.clone());
 
         // AWS may need to break the response into several parts
->>>>>>> b4c5beff
         let mut continuation_token = None;
         let mut all_files = vec![];
         loop {
@@ -372,10 +362,7 @@
                 .acquire()
                 .await
                 .context("Concurrency limiter semaphore got closed during S3 list_files")?;
-<<<<<<< HEAD
-=======
             metrics::inc_list_objects();
->>>>>>> b4c5beff
 
             let response = self
                 .client
@@ -386,17 +373,12 @@
                 .set_max_keys(self.max_keys_per_list_response)
                 .send()
                 .await
-<<<<<<< HEAD
-                .context("Failed to list files in S3 bucket")?;
-        
-=======
                 .map_err(|e| {
                     metrics::inc_list_objects_fail();
                     e
                 })
                 .context("Failed to list files in S3 bucket")?;
 
->>>>>>> b4c5beff
             for object in response.contents().unwrap_or_default() {
                 let object_path = object.key().expect("response does not contain a key");
                 let remote_path = self.s3_object_to_relative_path(object_path);
